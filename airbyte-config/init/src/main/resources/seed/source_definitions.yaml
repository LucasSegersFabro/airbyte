--- conflicted
+++ resolved
@@ -2164,10 +2164,7 @@
     hosts:
       - api.twilio.com
       - monitor.twilio.com
-<<<<<<< HEAD
       - studio.twilio.com
-=======
->>>>>>> 8748a8d6
 - name: Twilio Taskrouter
   sourceDefinitionId: 2446953b-b794-429b-a9b3-c821ba992a48
   dockerRepository: airbyte/source-twilio-taskrouter
