--- conflicted
+++ resolved
@@ -649,13 +649,9 @@
 
 | Version | PR                                                         | Description                                                                                                                |
 | ------- | ---------------------------------------------------------- | -------------------------------------------------------------------------------------------------------------------------- |
-<<<<<<< HEAD
-| 4.7.0   | [#36892](https://github.com/airbytehq/airbyte/pull/36892)  | Upload Python connectors dependencies list to GCS on publish.                                                                                               |
-=======
 | 4.7.2   | [#36962](https://github.com/airbytehq/airbyte/pull/36962)  | Re-enable connector dependencies upload on publish.                                                                        |
 | 4.7.1   | [#36961](https://github.com/airbytehq/airbyte/pull/36961)  | Temporarily disable python connectors dependencies upload until we find a schema the data team can work with.              |
 | 4.7.0   | [#36892](https://github.com/airbytehq/airbyte/pull/36892)  | Upload Python connectors dependencies list to GCS on publish.                                                              |
->>>>>>> 40717f57
 | 4.6.5   | [#36722](https://github.com/airbytehq/airbyte/pull/36527)  | Fix incorrect pipeline names                                                                                               |
 | 4.6.4   | [#36480](https://github.com/airbytehq/airbyte/pull/36480)  | Burst the Gradle Task cache if a new CDK version was released                                                              |
 | 4.6.3   | [#36527](https://github.com/airbytehq/airbyte/pull/36527)  | Handle extras as well as groups in `airbyte ci test` [poetry packages]                                                     |
