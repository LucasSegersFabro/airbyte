--- conflicted
+++ resolved
@@ -34,8 +34,6 @@
     return REGISTRY_URL
 
 
-<<<<<<< HEAD
-=======
 def _registry_entry_to_connector_metadata(entry: dict) -> ConnectorMetadata:
     name = entry["dockerRepository"].replace("airbyte/", "")
     remote_registries: dict = entry.get("remoteRegistries", {})
@@ -49,7 +47,6 @@
     )
 
 
->>>>>>> 9a67b7fa
 def _get_registry_cache(*, force_refresh: bool = False) -> dict[str, ConnectorMetadata]:
     """Return the registry cache."""
     global __cache
@@ -71,13 +68,8 @@
     new_cache: dict[str, ConnectorMetadata] = {}
 
     for connector in data["sources"]:
-<<<<<<< HEAD
-        name = connector["dockerRepository"].replace("airbyte/", "")
-        new_cache[name] = ConnectorMetadata(name, connector["dockerImageTag"])
-=======
         connector_metadata = _registry_entry_to_connector_metadata(connector)
         new_cache[connector_metadata.name] = connector_metadata
->>>>>>> 9a67b7fa
 
     if len(new_cache) == 0:
         raise exc.AirbyteLibInternalError(
