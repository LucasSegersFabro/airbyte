/*
 * Copyright (c) 2023 Airbyte, Inc., all rights reserved.
 */

package io.airbyte.integrations.destination_async;

import static org.junit.jupiter.api.Assertions.assertEquals;

import io.airbyte.commons.json.Jsons;
import io.airbyte.integrations.destination_async.BufferManager.BufferManagerDequeue;
import io.airbyte.integrations.destination_async.BufferManager.BufferManagerDequeue.Batch;
import io.airbyte.integrations.destination_async.BufferManager.BufferManagerEnqueue;
import io.airbyte.protocol.models.v0.AirbyteMessage;
import io.airbyte.protocol.models.v0.AirbyteMessage.Type;
import io.airbyte.protocol.models.v0.AirbyteRecordMessage;
import io.airbyte.protocol.models.v0.StreamDescriptor;
import org.junit.jupiter.api.Test;

public class BufferManagerDequeueTest {

  private static final String STREAM_NAME = "stream1";
  private static final StreamDescriptor STREAM_DESC = new StreamDescriptor().withName(STREAM_NAME);
  private static final String RECORD = "abc";
  private static final AirbyteMessage RECORD_MSG = new AirbyteMessage()
      .withType(Type.RECORD)
      .withRecord(new AirbyteRecordMessage()
          .withStream(STREAM_NAME)
          .withData(Jsons.jsonNode(RECORD)));

  @Test
  void testReadFromBatch() {
    final BufferManager bufferManager = new BufferManager();
    final BufferManagerEnqueue enqueue = bufferManager.getBufferManagerEnqueue();
    final BufferManagerDequeue dequeue = bufferManager.getBufferManagerDequeue();

    enqueue.addRecord(STREAM_DESC, RECORD_MSG);
    enqueue.addRecord(STREAM_DESC, RECORD_MSG);
    enqueue.addRecord(STREAM_DESC, RECORD_MSG);
    enqueue.addRecord(STREAM_DESC, RECORD_MSG);

<<<<<<< HEAD
    // total size of records is 80, so we expect 50 to get us 2 records (prefer to under-pull records than over-pull).
    try(final Batch take = dequeue.take(STREAM_DESC, 50)) {
=======
    try (final Batch take = dequeue.take(STREAM_DESC, 40)) {
>>>>>>> 5591482e
      assertEquals(2, take.getData().toList().size());
    } catch (final Exception e) {
      throw new RuntimeException(e);
    }
  }

  @Test
  void testReadFromBatchFewerRecordsThanSizeLimit() {
    final BufferManager bufferManager = new BufferManager();
    final BufferManagerEnqueue enqueue = bufferManager.getBufferManagerEnqueue();
    final BufferManagerDequeue dequeue = bufferManager.getBufferManagerDequeue();

    enqueue.addRecord(STREAM_DESC, RECORD_MSG);
    enqueue.addRecord(STREAM_DESC, RECORD_MSG);

    try (final Batch take = dequeue.take(STREAM_DESC, Long.MAX_VALUE)) {
      assertEquals(2, take.getData().toList().size());
    } catch (final Exception e) {
      throw new RuntimeException(e);
    }
  }

}<|MERGE_RESOLUTION|>--- conflicted
+++ resolved
@@ -38,12 +38,8 @@
     enqueue.addRecord(STREAM_DESC, RECORD_MSG);
     enqueue.addRecord(STREAM_DESC, RECORD_MSG);
 
-<<<<<<< HEAD
     // total size of records is 80, so we expect 50 to get us 2 records (prefer to under-pull records than over-pull).
     try(final Batch take = dequeue.take(STREAM_DESC, 50)) {
-=======
-    try (final Batch take = dequeue.take(STREAM_DESC, 40)) {
->>>>>>> 5591482e
       assertEquals(2, take.getData().toList().size());
     } catch (final Exception e) {
       throw new RuntimeException(e);
