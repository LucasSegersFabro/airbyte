--- conflicted
+++ resolved
@@ -186,10 +186,6 @@
     Preconditions.checkState(hasStarted, "Cannot accept records until consumer has started");
     if (message.getType() == Type.RECORD) {
       final AirbyteRecordMessage record = message.getRecord();
-<<<<<<< HEAD
-      // TODO maybe only do this in 1s1t mode?
-=======
->>>>>>> 353db7ba
       if (Strings.isNullOrEmpty(record.getNamespace())) {
         record.setNamespace(defaultNamespace);
       }
