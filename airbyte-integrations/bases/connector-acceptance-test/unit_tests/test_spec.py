#
# Copyright (c) 2023 Airbyte, Inc., all rights reserved.
#

from typing import Any, Callable, Dict

import pytest
from airbyte_protocol.models import ConnectorSpecification
from connector_acceptance_test import conftest
from connector_acceptance_test.tests.test_core import TestSpec as _TestSpec

from .conftest import does_not_raise


@pytest.mark.parametrize(
    "connector_spec, should_fail",
    [
        (
            {
                "connectionSpecification": {
                    "type": "object",
                    "properties": {
                        "client_id": {"type": "string"},
                        "client_secret": {"type": "string"},
                        "access_token": {"type": "string"},
                        "refresh_token": {"type": "string"},
                        "$ref": None,
                    },
                }
            },
            True,
        ),
        (
            {
                "advanced_auth": {
                    "auth_flow_type": "oauth2.0",
                    "predicate_key": ["credentials", "auth_type"],
                    "predicate_value": "Client",
                    "oauth_config_specification": {
                        "complete_oauth_output_specification": {
                            "type": "object",
                            "properties": {"refresh_token": {"type": "string"}, "$ref": None},
                        }
                    },
                }
            },
            True,
        ),
        (
            {
                "advanced_auth": {
                    "auth_flow_type": "oauth2.0",
                    "predicate_key": ["credentials", "auth_type"],
                    "predicate_value": "Client",
                    "oauth_config_specification": {
                        "complete_oauth_server_input_specification": {
                            "type": "object",
                            "properties": {"refresh_token": {"type": "string"}, "$ref": None},
                        }
                    },
                }
            },
            True,
        ),
        (
            {
                "advanced_auth": {
                    "auth_flow_type": "oauth2.0",
                    "predicate_key": ["credentials", "auth_type"],
                    "predicate_value": "Client",
                    "oauth_config_specification": {
                        "complete_oauth_server_output_specification": {
                            "type": "object",
                            "properties": {"refresh_token": {"type": "string"}, "$ref": None},
                        }
                    },
                }
            },
            True,
        ),
        (
            {
                "connectionSpecification": {
                    "type": "object",
                    "properties": {
                        "client_id": {"type": "string"},
                        "client_secret": {"type": "string"},
                        "access_token": {"type": "string"},
                        "refresh_token": {"type": "string"},
                    },
                }
            },
            False,
        ),
        (
            {
                "connectionSpecification": {
                    "type": "object",
                    "properties": {
                        "client_id": {"type": "string"},
                        "client_secret": {"type": "string"},
                        "access_token": {"type": "string"},
                        "refresh_token": {"type": "string"},
                    },
                },
                "advanced_auth": {
                    "auth_flow_type": "oauth2.0",
                    "predicate_key": ["credentials", "auth_type"],
                    "predicate_value": "Client",
                    "oauth_config_specification": {
                        "complete_oauth_server_output_specification": {
                            "type": "object",
                            "properties": {"refresh_token": {"type": "string"}},
                        }
                    },
                },
            },
            False,
        ),
        ({"$ref": None}, True),
        ({"properties": {"user": {"$ref": None}}}, True),
        ({"properties": {"user": {"$ref": "user.json"}}}, True),
        ({"properties": {"user": {"type": "object", "properties": {"username": {"type": "string"}}}}}, False),
        ({"properties": {"fake_items": {"type": "array", "items": {"$ref": "fake_item.json"}}}}, True),
    ],
)
def test_ref_in_spec_schemas(connector_spec, should_fail):
    t = _TestSpec()
    if should_fail is True:
        with pytest.raises(AssertionError):
            t.test_defined_refs_exist_in_json_spec_file(connector_spec_dict=connector_spec)
    else:
        t.test_defined_refs_exist_in_json_spec_file(connector_spec_dict=connector_spec)


def parametrize_test_case(*test_cases: Dict[str, Any]) -> Callable:
    """Util to wrap pytest.mark.parametrize and provider more friendlier interface.

    @parametrize_test_case({"value": 10, "expected_to_fail": True}, {"value": 100, "expected_to_fail": False})

    an equivalent to:

    @pytest.mark.parametrize("value,expected_to_fail", [(10, True), (100, False)])

    :param test_cases: list of dicts
    :return: pytest.mark.parametrize decorator
    """
    all_keys = set()
    for test_case in test_cases:
        all_keys = all_keys.union(set(test_case.keys()))
    all_keys.discard("test_id")

    test_ids = []
    values = []
    for test_case in test_cases:
        test_ids.append(test_case.pop("test_id", None))
        values.append(tuple(test_case.get(k) for k in all_keys))

    return pytest.mark.parametrize(",".join(all_keys), values, ids=test_ids)


@parametrize_test_case(
    {
        "test_id": "all_good",
        "connector_spec": {
            "type": "object",
            "properties": {
                "select_type": {
                    "type": "object",
                    "oneOf": [
                        {
                            "type": "object",
                            "properties": {
                                "option_title": {"type": "string", "title": "Title", "const": "first option"},
                                "something": {"type": "string"},
                            },
                        },
                        {
                            "type": "object",
                            "properties": {
                                "option_title": {"type": "string", "title": "Title", "const": "second option"},
                                "some_field": {"type": "boolean"},
                            },
                        },
                    ],
                },
                "client_secret": {"type": "string"},
                "access_token": {"type": "string"},
            },
        },
        "should_fail": False,
    },
    {
        "test_id": "all_good_nested",
        "connector_spec": {
            "type": "object",
            "properties": {
                "select_type": {
                    "type": "object",
                    "oneOf": [
                        {
                            "type": "object",
                            "properties": {
                                "option_title": {"type": "string", "title": "Title", "const": "first option"},
                                "something": {"type": "string"},
                                "nest": {
                                    "type": "object",
                                    "oneOf": [
                                        {"type": "object", "properties": {"t": {"type": "string", "const": "A"}}},
                                        {"type": "object", "properties": {"t": {"type": "string", "const": "B"}}},
                                    ],
                                },
                            },
                        },
                        {
                            "type": "object",
                            "properties": {
                                "option_title": {"type": "string", "title": "Title", "const": "second option"},
                                "some_field": {"type": "boolean"},
                            },
                        },
                    ],
                },
                "client_secret": {"type": "string"},
                "access_token": {"type": "string"},
            },
        },
        "should_fail": False,
    },
    {
        "test_id": "fail_nested",
        "connector_spec": {
            "type": "object",
            "properties": {
                "select_type": {
                    "type": "object",
                    "oneOf": [
                        {
                            "type": "object",
                            "properties": {
                                "option_title": {"type": "string", "title": "Title", "const": "first option"},
                                "something": {"type": "string"},
                                "nest": {
                                    "type": "object",
                                    "oneOf": [
                                        {"type": "object", "properties": {"t": {"type": "string", "const": "A"}}},
                                        {"type": "string"},
                                    ],
                                },
                            },
                        },
                        {
                            "type": "object",
                            "properties": {
                                "option_title": {"type": "string", "title": "Title", "const": "second option"},
                                "some_field": {"type": "boolean"},
                            },
                        },
                    ],
                },
                "client_secret": {"type": "string"},
                "access_token": {"type": "string"},
            },
        },
        "should_fail": True,
    },
    {
        "test_id": "top_level_node_is_not_of_object_type",
        "connector_spec": {
            "type": "object",
            "properties": {
                "select_type": {
                    "oneOf": [],
                },
            },
        },
        "should_fail": True,
    },
    {
        "test_id": "all_oneof_options_should_have_same_constant_attribute",
        "connector_spec": {
            "type": "object",
            "properties": {
                "select_type": {
                    "type": "object",
                    "oneOf": [
                        {
                            "type": "object",
                            "properties": {
                                "wrong_title": {"type": "string", "title": "Title", "const": "first option"},
                                "something": {"type": "string"},
                            },
                        },
                        {
                            "type": "object",
                            "properties": {
                                "option_title": {"type": "string", "title": "Title", "const": "second option"},
                                "some_field": {"type": "boolean"},
                            },
                        },
                    ],
                },
                "client_secret": {"type": "string"},
                "access_token": {"type": "string"},
            },
        },
        "should_fail": True,
    },
    {
        "test_id": "one_of_item_is_not_of_type_object",
        "connector_spec": {
            "type": "object",
            "properties": {
                "select_type": {
                    "type": "object",
                    "oneOf": [
                        {
                            "type": "string",
                        },
                        {
                            "type": "object",
                            "properties": {
                                "option_title": {"type": "string", "title": "Title", "const": "second option"},
                                "some_field": {"type": "boolean"},
                            },
                        },
                    ],
                },
                "client_secret": {"type": "string"},
                "access_token": {"type": "string"},
            },
        },
        "should_fail": True,
    },
    {
        "test_id": "no_common_property_for_all_oneof_subobjects",
        "connector_spec": {
            "type": "object",
            "properties": {
                "credentials": {
                    "type": "object",
                    "oneOf": [
                        {
                            "type": "object",
                            "properties": {
                                "option1": {"type": "string"},
                                "option2": {"type": "string"},
                            },
                        },
                        {
                            "type": "object",
                            "properties": {
                                "option3": {"type": "string"},
                                "option4": {"type": "string"},
                            },
                        },
                    ],
                }
            },
        },
        "should_fail": True,
    },
    {
        "test_id": "two_common_properties_with_const_keyword",
        "connector_spec": {
            "type": "object",
            "properties": {
                "credentials": {
                    "type": "object",
                    "oneOf": [
                        {
                            "type": "object",
                            "properties": {
                                "common1": {"type": "string", "const": "common1"},
                                "common2": {"type": "string", "const": "common2"},
                            },
                        },
                        {
                            "type": "object",
                            "properties": {
                                "common1": {"type": "string", "const": "common1"},
                                "common2": {"type": "string", "const": "common2"},
                            },
                        },
                    ],
                }
            },
        },
        "should_fail": True,
    },
    {
        "test_id": "default_keyword_in_common_property",
        "connector_spec": {
            "type": "object",
            "properties": {
                "credentials": {
                    "type": "object",
                    "oneOf": [
                        {
                            "type": "object",
                            "properties": {
                                "common": {"type": "string", "const": "option1", "default": "option1"},
                                "option1": {"type": "string"},
                            },
                        },
                        {
                            "type": "object",
                            "properties": {
                                "common": {"type": "string", "const": "option2", "default": "option2"},
                                "option2": {"type": "string"},
                            },
                        },
                    ],
                }
            },
        },
        "should_fail": False,
    },
    {
        "test_id": "different_default_in_common_property",
        "connector_spec": {
            "type": "object",
            "properties": {
                "credentials": {
                    "type": "object",
                    "oneOf": [
                        {
                            "type": "object",
                            "properties": {
                                "common": {"type": "string", "const": "option1", "default": "optionX"},
                                "option1": {"type": "string"},
                            },
                        }
                    ],
                }
            },
        },
        "should_fail": True,
    },
    {
        "test_id": "enum_keyword_in_common_property",
        "connector_spec": {
            "type": "object",
            "properties": {
                "credentials": {
                    "type": "object",
                    "oneOf": [
                        {
                            "type": "object",
                            "properties": {
                                "common": {"type": "string", "const": "option1", "enum": ["option1"]},
                                "option1": {"type": "string"},
                            },
                        },
                        {
                            "type": "object",
                            "properties": {
                                "common": {"type": "string", "const": "option2", "enum": ["option2"]},
                                "option2": {"type": "string"},
                            },
                        },
                    ],
                }
            },
        },
        "should_fail": False,
    },
    {
        "test_id": "different_enum_in_common_property",
        "connector_spec": {
            "type": "object",
            "properties": {
                "credentials": {
                    "type": "object",
                    "oneOf": [
                        {
                            "type": "object",
                            "properties": {
                                "common": {"type": "string", "const": "option1", "enum": ["option1", "option2"]},
                                "option1": {"type": "string"},
                            },
                        }
                    ],
                }
            },
        },
        "should_fail": True,
    },
)
def test_oneof_usage(connector_spec, should_fail):
    t = _TestSpec()
    if should_fail is True:
        with pytest.raises(AssertionError):
            t.test_oneof_usage(actual_connector_spec=ConnectorSpecification(connectionSpecification=connector_spec))
    else:
        t.test_oneof_usage(actual_connector_spec=ConnectorSpecification(connectionSpecification=connector_spec))


@parametrize_test_case(
    {
        "test_id": "successful",
        "connector_spec": {
            "type": "object",
            "properties": {
                "property_with_options": {
                    "title": "Property with options",
                    "description": "A property in the form of an enumerated list",
                    "type": "string",
                    "default": "Option 1",
                    "enum": ["Option 1", "Option 2", "Option 3"],
                }
            },
        },
        "should_fail": False,
    },
    {
        "test_id": "duplicate_values",
        "connector_spec": {
            "type": "object",
            "properties": {
                "property_with_options": {
                    "title": "Property with options",
                    "description": "A property in the form of an enumerated list",
                    "type": "string",
                    "default": "Option 1",
                    "enum": ["Option 1", "Option 2", "Option 3", "Option 2"],
                }
            },
        },
        "should_fail": True,
    },
)
def test_enum_usage(connector_spec, should_fail):
    t = _TestSpec()
    if should_fail is True:
        with pytest.raises(AssertionError):
            t.test_enum_usage(actual_connector_spec=ConnectorSpecification(connectionSpecification=connector_spec))
    else:
        t.test_enum_usage(actual_connector_spec=ConnectorSpecification(connectionSpecification=connector_spec))


@pytest.mark.parametrize(
    "connector_spec, expected_error",
    [
        # SUCCESS: no advancedAuth specified
        (ConnectorSpecification(connectionSpecification={}), ""),
        # SUCCESS: empty predicate_key and oauth_config_specification
        (
            ConnectorSpecification(
                connectionSpecification={"type": "object"},
                advanced_auth={"auth_type": "oauth2.0", "oauth_config_specification": {}},
            ),
            "",
        ),
        # FAIL: Field specified in predicate_key does not exist
        (
            ConnectorSpecification(
                connectionSpecification={"type": "object"},
                advanced_auth={
                    "auth_type": "oauth2.0",
                    "predicate_key": ["credentials", "auth_type"],
                },
            ),
            "Specified oauth fields are missed from spec schema:",
        ),
        # FAIL: Field specified in oauth_user_input_from_connector_config_specification does not exist
        (
            ConnectorSpecification(
                connectionSpecification={
                    "type": "object",
                    "properties": {
                        "client_id": {"type": "string"},
                        "client_secret": {"type": "string"},
                        "access_token": {"type": "string"},
                        "refresh_token": {"type": "string"},
                    },
                },
                advanced_auth={
                    "auth_type": "oauth2.0",
                    "oauth_config_specification": {
                        "oauth_user_input_from_connector_config_specification": {
                            "type": "object",
                            "properties": {"api_url": {"type": "string", "path_in_connector_config": ["api_url"]}},
                        }
                    },
                },
            ),
            "Specified oauth fields are missed from spec schema:",
        ),
        # FAIL: Field specified in complete_oauth_output_specification does not exist
        (
            ConnectorSpecification(
                connectionSpecification={
                    "type": "object",
                    "properties": {"authentication": {"type": "object", "properties": {"client_id": {"type": "string"}}}},
                },
                advanced_auth={
                    "auth_type": "oauth2.0",
                    "oauth_config_specification": {
                        "complete_oauth_output_specification": {
                            "type": "object",
                            "properties": {"client_id": {"type": "string", "path_in_connector_config": ["credentials", "client_id"]}},
                        }
                    },
                },
            ),
            "Specified oauth fields are missed from spec schema:",
        ),
        # FAIL: Field specified in complete_oauth_server_output_specification does not exist
        (
            ConnectorSpecification(
                connectionSpecification={
                    "type": "object",
                    "properties": {"authentication": {"type": "object", "properties": {"client_id": {"type": "string"}}}},
                },
                advanced_auth={
                    "auth_type": "oauth2.0",
                    "oauth_config_specification": {
                        "complete_oauth_server_output_specification": {
                            "type": "object",
                            "properties": {"client_id": {"type": "string", "path_in_connector_config": ["credentials", "client_id"]}},
                        }
                    },
                },
            ),
            "Specified oauth fields are missed from spec schema:",
        ),
        # SUCCESS: Fields specified in advanced_auth exist in spec
        (
            ConnectorSpecification(
                connectionSpecification={
                    "type": "object",
                    "properties": {
                        "api_url": {"type": "object"},
                        "credentials": {
                            "type": "object",
                            "properties": {
                                "auth_type": {"type": "string", "const": "oauth2.0"},
                                "client_id": {"type": "string"},
                                "client_secret": {"type": "string"},
                                "access_token": {"type": "string"},
                                "refresh_token": {"type": "string"},
                                "token_expiry_date": {"type": "string", "format": "date-time"},
                            },
                        },
                    },
                },
                advanced_auth={
                    "auth_flow_type": "oauth2.0",
                    "predicate_key": ["credentials", "auth_type"],
                    "predicate_value": "oauth2.0",
                    "oauth_config_specification": {
                        "oauth_user_input_from_connector_config_specification": {
                            "type": "object",
                            "properties": {"domain": {"type": "string", "path_in_connector_config": ["api_url"]}},
                        },
                        "complete_oauth_output_specification": {
                            "type": "object",
                            "properties": {
                                "access_token": {"type": "string", "path_in_connector_config": ["credentials", "access_token"]},
                                "refresh_token": {"type": "string", "path_in_connector_config": ["credentials", "refresh_token"]},
                                "token_expiry_date": {
                                    "type": "string",
                                    "format": "date-time",
                                    "path_in_connector_config": ["credentials", "token_expiry_date"],
                                },
                            },
                        },
                        "complete_oauth_server_input_specification": {
                            "type": "object",
                            "properties": {"client_id": {"type": "string"}, "client_secret": {"type": "string"}},
                        },
                        "complete_oauth_server_output_specification": {
                            "type": "object",
                            "properties": {
                                "client_id": {"type": "string", "path_in_connector_config": ["credentials", "client_id"]},
                                "client_secret": {"type": "string", "path_in_connector_config": ["credentials", "client_secret"]},
                            },
                        },
                    },
                },
            ),
            "",
        )
    ],
)
def test_validate_oauth_flow(connector_spec, expected_error):
    t = _TestSpec()
    if expected_error:
        with pytest.raises(AssertionError, match=expected_error):
            t.test_oauth_flow_parameters(connector_spec)
    else:
        t.test_oauth_flow_parameters(connector_spec)


@pytest.mark.parametrize(
    "connector_spec, expected_error",
    [
        # FAIL: OAuth is not default
        (
                ConnectorSpecification(
                    connectionSpecification={
                        "type": "object",
                        "properties": {
                            "api_url": {
                                "type": "string"
                            },
                            "credentials": {
                                "type": "object",
                                "oneOf": [
                                    {
                                        "type": "object",
                                        "properties": {
                                            "auth_type": {
                                                "type": "string",
                                                "const": "access_token"
                                            },
                                            "access_token": {
                                                "type": "string",
                                            }
                                        }
                                    },
                                    {
                                        "type": "object",
                                        "properties": {
                                            "auth_type": {
                                                "type": "string",
                                                "const": "oauth2.0"
                                            },
                                            "client_id": {
                                                "type": "string"
                                            },
                                            "client_secret": {
                                                "type": "string"
                                            },
                                            "access_token": {
                                                "type": "string"
                                            },
                                            "token_expiry_date": {
                                                "type": "string",
                                            },
                                            "refresh_token": {
                                                "type": "string",
                                            }
                                        }
                                    },
                                ]
                            }
                        }
                    },
                    advanced_auth={
                        "auth_flow_type": "oauth2.0",
                        "predicate_key": ["credentials", "auth_type"],
                        "predicate_value": "oauth2.0",
                        "oauth_config_specification": {
                            "oauth_user_input_from_connector_config_specification": {
                                "type": "object",
                                "properties": {
                                    "domain": {
                                        "type": "string",
                                        "path_in_connector_config": ["api_url"]
                                    }
                                }
                            },
                            "complete_oauth_output_specification": {
                                "type": "object",
                                "properties": {
                                    "access_token": {
                                        "type": "string",
                                        "path_in_connector_config": ["credentials", "access_token"]
                                    },
                                    "refresh_token": {
                                        "type": "string",
                                        "path_in_connector_config": ["credentials", "refresh_token"]
                                    },
                                    "token_expiry_date": {
                                        "type": "string",
                                        "format": "date-time",
                                        "path_in_connector_config": ["credentials", "token_expiry_date"]
                                    }
                                }
                            },
                            "complete_oauth_server_input_specification": {
                                "type": "object",
                                "properties": {
                                    "client_id": {
                                        "type": "string"
                                    },
                                    "client_secret": {
                                        "type": "string"
                                    }
                                }
                            },
                            "complete_oauth_server_output_specification": {
                                "type": "object",
                                "properties": {
                                    "client_id": {
                                        "type": "string",
                                        "path_in_connector_config": ["credentials", "client_id"]
                                    },
                                    "client_secret": {
                                        "type": "string",
                                        "path_in_connector_config": ["credentials", "client_secret"]
                                    }
                                }
                            }
                        }
                    }
                ), "Oauth method should be a default option. Current default method is access_token."
        ),
        # SUCCESS: Oauth is default
        (
                ConnectorSpecification(
                    connectionSpecification={
                        "type": "object",
                         "properties": {
                             "api_url": {
                                 "type": "string"
                             },
                             "credentials": {
                                 "type": "object",
                                 "oneOf": [
                                     {
                                         "type": "object",
                                         "properties": {
                                             "auth_type": {
                                                 "type": "string",
                                                 "const": "oauth2.0"
                                             },
                                             "client_id": {
                                                 "type": "string"
                                             },
                                             "client_secret": {
                                                 "type": "string"
                                             },
                                             "access_token": {
                                                 "type": "string"
                                             },
                                             "token_expiry_date": {
                                                 "type": "string",
                                             },
                                             "refresh_token": {
                                                 "type": "string",
                                             }
                                         }
                                     },
                                     {
                                         "type": "object",
                                         "properties": {
                                             "auth_type": {
                                                 "type": "string",
                                                 "const": "access_token"
                                             },
                                             "access_token": {
                                                 "type": "string",
                                             }
                                         }
                                     }
                                 ]
                            }
                         }
                    },
                    advanced_auth={
                        "auth_flow_type": "oauth2.0",
                        "predicate_key": ["credentials", "auth_type"],
                        "predicate_value": "oauth2.0",
                        "oauth_config_specification": {
                              "oauth_user_input_from_connector_config_specification": {
                                "type": "object",
                                "properties": {
                                  "domain": {
                                    "type": "string",
                                    "path_in_connector_config": ["api_url"]
                                  }
                                }
                              },
                              "complete_oauth_output_specification": {
                                "type": "object",
                                "properties": {
                                  "access_token": {
                                    "type": "string",
                                    "path_in_connector_config": ["credentials", "access_token"]
                                  },
                                  "refresh_token": {
                                    "type": "string",
                                    "path_in_connector_config": ["credentials", "refresh_token"]
                                  },
                                  "token_expiry_date": {
                                    "type": "string",
                                    "format": "date-time",
                                    "path_in_connector_config": ["credentials", "token_expiry_date"]
                                  }
                                }
                              },
                              "complete_oauth_server_input_specification": {
                                "type": "object",
                                "properties": {
                                  "client_id": {
                                    "type": "string"
                                  },
                                  "client_secret": {
                                    "type": "string"
                                  }
                                }
                              },
                              "complete_oauth_server_output_specification": {
                                "type": "object",
                                "properties": {
                                  "client_id": {
                                    "type": "string",
                                    "path_in_connector_config": ["credentials", "client_id"]
                                  },
                                  "client_secret": {
                                    "type": "string",
                                    "path_in_connector_config": ["credentials", "client_secret"]
                                  }
                                }
                              }
                            }
                    }
                ), ""
        ),
        # SUCCESS: no advancedAuth specified
        (ConnectorSpecification(connectionSpecification={}), ""),
        # SUCCESS: only OAuth option to auth
        (
            ConnectorSpecification(
                connectionSpecification={
                    "type": "object",
                    "properties": {
                        "api_url": {"type": "object"},
                        "credentials": {
                            "type": "object",
                            "properties": {
                                "auth_type": {"type": "string", "const": "oauth2.0"},
                                "client_id": {"type": "string"},
                                "client_secret": {"type": "string"},
                                "access_token": {"type": "string"},
                                "refresh_token": {"type": "string"},
                                "token_expiry_date": {"type": "string", "format": "date-time"},
                            },
                        },
                    },
                },
                advanced_auth={
                    "auth_flow_type": "oauth2.0",
                    "predicate_key": ["credentials", "auth_type"],
                    "predicate_value": "oauth2.0",
                    "oauth_config_specification": {
                        "oauth_user_input_from_connector_config_specification": {
                            "type": "object",
                            "properties": {"domain": {"type": "string", "path_in_connector_config": ["api_url"]}},
                        },
                        "complete_oauth_output_specification": {
                            "type": "object",
                            "properties": {
                                "access_token": {"type": "string", "path_in_connector_config": ["credentials", "access_token"]},
                                "refresh_token": {"type": "string", "path_in_connector_config": ["credentials", "refresh_token"]},
                                "token_expiry_date": {
                                    "type": "string",
                                    "format": "date-time",
                                    "path_in_connector_config": ["credentials", "token_expiry_date"],
                                },
                            },
                        },
                        "complete_oauth_server_input_specification": {
                            "type": "object",
                            "properties": {"client_id": {"type": "string"}, "client_secret": {"type": "string"}},
                        },
                        "complete_oauth_server_output_specification": {
                            "type": "object",
                            "properties": {
                                "client_id": {"type": "string", "path_in_connector_config": ["credentials", "client_id"]},
                                "client_secret": {"type": "string", "path_in_connector_config": ["credentials", "client_secret"]},
                            },
                        },
                    },
                },
            ),
            "",
        ),
        # SUCCESS: Credentials object does not have oneOf option.
        (
            ConnectorSpecification(
                connectionSpecification={"type": "object"},
                advanced_auth={
                    "auth_type": "oauth2.0",
                    "predicate_key": ["credentials", "auth_type"],
                },
            ),
            "Credentials object does not have oneOf option.",
        ),
<<<<<<< HEAD
=======
        # SUCCESS: Skipped: no predicate key.
        (
                ConnectorSpecification(
                    connectionSpecification={
                        "type": "object",
                        "properties": {
                            "api_url": {"type": "object"},
                            "credentials": {
                                "type": "object",
                                "properties": {
                                    "auth_type": {"type": "string", "const": "oauth2.0"},
                                    "client_id": {"type": "string"},
                                    "client_secret": {"type": "string"},
                                    "access_token": {"type": "string"},
                                    "refresh_token": {"type": "string"},
                                    "token_expiry_date": {"type": "string", "format": "date-time"},
                                },
                            },
                        },
                    },
                    advanced_auth={
                        "auth_flow_type": "oauth2.0",
                        "oauth_config_specification": {
                            "oauth_user_input_from_connector_config_specification": {
                                "type": "object",
                                "properties": {"domain": {"type": "string", "path_in_connector_config": ["api_url"]}},
                            },
                            "complete_oauth_output_specification": {
                                "type": "object",
                                "properties": {
                                    "access_token": {"type": "string", "path_in_connector_config": ["credentials", "access_token"]},
                                    "refresh_token": {"type": "string", "path_in_connector_config": ["credentials", "refresh_token"]},
                                    "token_expiry_date": {
                                        "type": "string",
                                        "format": "date-time",
                                        "path_in_connector_config": ["credentials", "token_expiry_date"],
                                    },
                                },
                            },
                            "complete_oauth_server_input_specification": {
                                "type": "object",
                                "properties": {"client_id": {"type": "string"}, "client_secret": {"type": "string"}},
                            },
                            "complete_oauth_server_output_specification": {
                                "type": "object",
                                "properties": {
                                    "client_id": {"type": "string", "path_in_connector_config": ["credentials", "client_id"]},
                                    "client_secret": {"type": "string", "path_in_connector_config": ["credentials", "client_secret"]},
                                },
                            },
                        },
                    },
                ),
                "Advanced Auth object does not have predicate_key, only one option to authenticate.",
        )
>>>>>>> 9222a2e8
    ]
)
def test_validate_auth_default_method(connector_spec, expected_error):
    t = _TestSpec()
    if expected_error:
        with pytest.raises(AssertionError, match=expected_error):
            t.test_oauth_is_default_method(skip_oauth_default_method_test=False, actual_connector_spec=connector_spec)
    else:
        t.test_oauth_is_default_method(skip_oauth_default_method_test=False, actual_connector_spec=connector_spec)


@pytest.mark.parametrize(
    "connector_spec, expectation",
    [
        (ConnectorSpecification(connectionSpecification={}), does_not_raise()),
        (ConnectorSpecification(connectionSpecification={"type": "object", "additionalProperties": True}), does_not_raise()),
        (ConnectorSpecification(connectionSpecification={"type": "object", "additionalProperties": False}), pytest.raises(AssertionError)),
        (
            ConnectorSpecification(
                connectionSpecification={
                    "type": "object",
                    "additionalProperties": True,
                    "properties": {"my_object": {"type": "object", "additionalProperties": "foo"}},
                }
            ),
            pytest.raises(AssertionError),
        ),
        (
            ConnectorSpecification(
                connectionSpecification={
                    "type": "object",
                    "additionalProperties": True,
                    "properties": {
                        "my_oneOf_object": {"type": "object", "oneOf": [{"additionalProperties": True}, {"additionalProperties": False}]}
                    },
                }
            ),
            pytest.raises(AssertionError),
        ),
    ],
)
def test_additional_properties_is_true(connector_spec, expectation):
    t = _TestSpec()
    with expectation:
        t.test_additional_properties_is_true(connector_spec)


@pytest.mark.parametrize(
    "connector_spec, should_fail",
    (
        (
            {"type": "object", "properties": {"api_token": {"type": "string", "airbyte_secret": True}}},
            False,
        ),
        ({"type": "object", "properties": {"api_token": {"type": "null"}}}, False),
        ({"type": "object", "properties": {"refresh_token": {"type": "boolean", "airbyte_secret": True}}}, True),
        ({"type": "object", "properties": {"refresh_token": {"type": ["null", "string"]}}}, True),
        ({"type": "object", "properties": {"credentials": {"type": "array", "items": {"type": "string"}}}}, True),
        (
            {
                "type": "object",
                "properties": {"credentials": {"type": "object", "properties": {
                    "client_secret": {"type": "string"},
                    "access_token": {"type": "string", "airbyte_secret": True}}}}
            },
            True
        ),
        (
            {
                "type": "object",
                "properties": {"credentials": {"type": "object", "properties": {
                    "client_secret": {"type": "string", "airbyte_secret": True},
                    "access_token": {"type": "string", "airbyte_secret": True}}}}
            },
            False
        ),
        (
                {
                    "type": "object",
                    "properties": {
                             "credentials": {
                                 "type": "object",
                                 "oneOf": [
                                    {
                                         "type": "object",
                                         "properties": {
                                             "auth_type": {
                                                 "type": "string",
                                                 "const": "access_token"
                                             },
                                             "access_token": {
                                                 "type": "string",
                                             }
                                         }
                                     },
                                     {
                                         "type": "object",
                                         "properties": {
                                             "auth_type": {
                                                 "type": "string",
                                                 "const": "oauth2.0"
                                             },
                                             "client_id": {
                                                 "type": "string"
                                             },
                                             "client_secret": {
                                                 "type": "string"
                                             },
                                             "access_token": {
                                                 "type": "string"
                                             },
                                             "token_expiry_date": {
                                                 "type": "string",
                                             },
                                             "refresh_token": {
                                                 "type": "string",
                                             }
                                         }
                                     },
                                 ]
                            }
                         }
                },
                True
        ),
        ({"type": "object", "properties": {"auth": {"oneOf": [{"api_token": {"type": "string"}}]}}}, True),
        (
            {
                "type": "object",
                "properties": {"credentials": {"oneOf": [{"type": "object", "properties": {"api_key": {"type": "string"}}}]}},
            },
            True,
        ),
        ({"type": "object", "properties": {"start_date": {"type": ["null", "string"]}}}, False),
        ({"type": "object", "properties": {"credentials": {"oneOf": [{"type": "string", "const": "OAuth2.0"}]}}}, False),
    ),
)
def test_airbyte_secret(mocker, connector_spec, should_fail):
    mocker.patch.object(conftest.pytest, "fail")
    t = _TestSpec()
    logger = mocker.Mock()
    t.test_secret_is_properly_marked(
        {"connectionSpecification": connector_spec}, logger, ("api_key", "api_token", "refresh_token", "jwt", "credentials", "access_token", "client_secret")
    )
    if should_fail:
        conftest.pytest.fail.assert_called_once()
    else:
        conftest.pytest.fail.assert_not_called()


@pytest.mark.parametrize(
    "connector_spec, should_fail",
    (
        ({"type": "object", "properties": {"refresh_token": {"type": ["boolean", "string"]}}}, True),
        ({"type": "object", "properties": {"refresh_token": {"type": []}}}, True),
        ({"type": "object", "properties": {"refresh_token": {"type": ["string"]}}}, False),
        ({"type": "object", "properties": {"refresh_token": {"type": "string"}}}, False),
        ({"type": "object", "properties": {"refresh_token": {"type": ["boolean", "null"]}}}, False),
    ),
)
def test_property_type_is_not_array(mocker, connector_spec, should_fail):
    mocker.patch.object(conftest.pytest, "fail")
    t = _TestSpec()
    t.test_property_type_is_not_array(ConnectorSpecification(connectionSpecification=connector_spec))
    if should_fail:
        conftest.pytest.fail.assert_called_once()
    else:
        conftest.pytest.fail.assert_not_called()


@pytest.mark.parametrize(
    "connector_spec, should_fail",
    (
        ({"type": "object", "properties": {"refresh_token": {"type": "boolean", "airbyte_secret": True}}}, False),
        ({"type": "object", "properties": {}}, False),
        ({"type": "object", "properties": {"jwt": {"type": "object"}}}, True),
        (
            {
                "type": "object",
                "properties": {
                    "jwt": {
                        "type": "object",
                        "oneOf": [
                            {"type": "object", "properties": {"a": {"type": "string"}}},
                            {"type": "object", "properties": {"b": {"type": "string"}}},
                        ],
                    }
                },
            },
            False,
        ),
        (
            {
                "type": "object",
                "properties": {
                    "jwt": {
                        "type": "object",
                        "oneOf": [
                            {"type": "object", "properties": {"a": {"type": "string"}}},
                            {"type": "object", "properties": {"b": {"type": "string"}}},
                            {"type": "object", "properties": {}},
                        ],
                    }
                },
            },
            True,
        ),
        ({"type": "object", "properties": {"jwt": {"type": "object", "properties": {}}}}, True),
    ),
)
def test_object_not_empty(mocker, connector_spec, should_fail):
    mocker.patch.object(conftest.pytest, "fail")
    t = _TestSpec()
    t.test_object_not_empty(ConnectorSpecification(connectionSpecification=connector_spec))
    if should_fail:
        conftest.pytest.fail.assert_called_once()
    else:
        conftest.pytest.fail.assert_not_called()


@pytest.mark.parametrize(
    "connector_spec, should_fail",
    (
        ({"type": "object", "properties": {"refresh_token": {"type": "boolean", "airbyte_secret": True}}}, False),
        ({"type": "object", "properties": {"jwt": {"type": "object", "order": 1}, "token": {"type": "string", "order": 2}}}, False),
        ({"type": "object", "properties": {"jwt": {"type": "object", "order": 2}, "token": {"type": "string", "order": 2}}}, True),
        (
            {
                "type": "object",
                "properties": {"jwt": {"type": "object", "order": 2}, "token": {"type": "string", "group": "x", "order": 2}},
            },
            False,
        ),
        (
            {
                "type": "object",
                "properties": {"jwt": {"type": "object", "group": "y", "order": 2}, "token": {"type": "string", "group": "x", "order": 2}},
            },
            False,
        ),
        (
            {
                "type": "object",
                "properties": {
                    "jwt": {"type": "object", "group": "y", "order": 2},
                    "jwt2": {"type": "object", "group": "y", "order": 2},
                    "token": {"type": "string", "group": "x", "order": 2},
                },
            },
            True,
        ),
        (
            {
                "type": "object",
                "properties": {
                    "jwt": {
                        "type": "object",
                        "order": 1,
                        "oneOf": [
                            {"type": "object", "properties": {"a": {"type": "string", "order": 1}}},
                            {"type": "object", "properties": {"b": {"type": "string"}}},
                        ],
                    }
                },
            },
            False,
        ),
        (
            {
                "type": "object",
                "properties": {
                    "jwt": {
                        "type": "object",
                        "order": 1,
                        "oneOf": [
                            {"type": "object", "properties": {"a": {"type": "string", "order": 1}, "b": {"type": "string", "order": 1}}},
                        ],
                    }
                },
            },
            True,
        ),
        (
            {
                "type": "object",
                "properties": {
                    "jwt": {
                        "type": "object",
                        "order": 1,
                        "oneOf": [
                            {
                                "type": "object",
                                "properties": {"a": {"type": "string", "order": 1}, "b": {"type": "string", "order": 1, "group": "b"}},
                            },
                        ],
                    }
                },
            },
            False,
        ),
    ),
)
def test_duplicate_order(mocker, connector_spec, should_fail):
    mocker.patch.object(conftest.pytest, "fail")
    t = _TestSpec()
    t.test_duplicate_order(ConnectorSpecification(connectionSpecification=connector_spec))
    if should_fail:
        conftest.pytest.fail.assert_called_once()
    else:
        conftest.pytest.fail.assert_not_called()


@pytest.mark.parametrize(
    "connector_spec, should_fail",
    (
        ({"type": "object", "properties": {"refresh_token": {"type": "boolean", "airbyte_secret": True}}}, False),
        ({"type": "object", "properties": {"group": {"type": "boolean", "airbyte_secret": True}}}, False),
        ({"type": "object", "properties": {"jwt": {"type": "object", "group": "a"}, "token": {"type": "string", "group": "b"}}}, False),
        (
            {
                "type": "object",
                "properties": {
                    "jwt": {"type": "object", "properties": {"a": {"type": "string", "group": "x"}}},
                    "token": {"type": "string"},
                },
            },
            True,
        ),
        (
            {
                "type": "object",
                "properties": {
                    "jwt": {
                        "type": "object",
                        "group": "s",
                        "oneOf": [
                            {"type": "object", "properties": {"b": {"type": "string"}}},
                        ],
                    }
                },
            },
            False,
        ),
        (
            {
                "type": "object",
                "properties": {
                    "jwt": {
                        "type": "object",
                        "oneOf": [
                            {"type": "object", "properties": {"group": {"type": "string"}}},
                        ],
                    }
                },
            },
            False,
        ),
        (
            {
                "type": "object",
                "properties": {
                    "jwt": {
                        "type": "object",
                        "oneOf": [
                            {"type": "object", "group": "x", "properties": {"b": {"type": "string"}}},
                        ],
                    }
                },
            },
            True,
        ),
        (
            {
                "type": "object",
                "properties": {
                    "jwt": {
                        "type": "object",
                        "order": 1,
                        "oneOf": [
                            {"type": "object", "properties": {"a": {"type": "string", "group": "a"}}},
                        ],
                    }
                },
            },
            True,
        ),
    ),
)
def test_nested_group(mocker, connector_spec, should_fail):
    mocker.patch.object(conftest.pytest, "fail")
    t = _TestSpec()
    t.test_nested_group(ConnectorSpecification(connectionSpecification=connector_spec))
    if should_fail:
        conftest.pytest.fail.assert_called_once()
    else:
        conftest.pytest.fail.assert_not_called()


@pytest.mark.parametrize(
    "connector_spec, should_fail",
    (
        # SUCCESS: no display_type specified
        (
            {
                "type": "object",
                "properties": {
                    "select_type": {
                        "type": "object",
                        "oneOf": [
                            {
                                "type": "object",
                                "properties": {
                                    "option_title": {"type": "string", "title": "Title", "const": "first option"},
                                    "something": {"type": "string"},
                                },
                            },
                            {
                                "type": "object",
                                "properties": {
                                    "option_title": {"type": "string", "title": "Title", "const": "second option"},
                                    "some_field": {"type": "boolean"},
                                },
                            },
                        ],
                    },
                },
            },
            False,
        ),
        # SUCCESS: display_type is set to a valid value on a field with oneOf set
        (
            {
                "type": "object",
                "properties": {
                    "select_type": {
                        "type": "object",
                        "display_type": "radio",
                        "oneOf": [
                            {
                                "type": "object",
                                "properties": {
                                    "option_title": {"type": "string", "title": "Title", "const": "first option"},
                                    "something": {"type": "string"},
                                },
                            },
                            {
                                "type": "object",
                                "properties": {
                                    "option_title": {"type": "string", "title": "Title", "const": "second option"},
                                    "some_field": {"type": "boolean"},
                                },
                            },
                        ],
                    },
                },
            },
            False,
        ),
        # SUCCESS: display_type is the name of the property
        (
            {
                "type": "object",
                "properties": {
                    "display_type": {
                        "type": "string",
                    },
                },
            },
            False,
        ),
        # FAILURE: display_type is set to an invalid value
        (
            {
                "type": "object",
                "properties": {
                    "select_type": {
                        "type": "object",
                        "display_type": "invalid",
                        "oneOf": [
                            {
                                "type": "object",
                                "properties": {
                                    "option_title": {"type": "string", "title": "Title", "const": "first option"},
                                    "something": {"type": "string"},
                                },
                            },
                            {
                                "type": "object",
                                "properties": {
                                    "option_title": {"type": "string", "title": "Title", "const": "second option"},
                                    "some_field": {"type": "boolean"},
                                },
                            },
                        ],
                    },
                },
            },
            True,
        ),
        # FAILURE: display_type is set on a non-oneOf field
        (
            {
                "type": "object",
                "properties": {
                    "select_type": {
                        "type": "string",
                        "display_type": "dropdown",
                    },
                },
            },
            True,
        ),
    ),
)
def test_display_type(mocker, connector_spec, should_fail):
    mocker.patch.object(conftest.pytest, "fail")
    t = _TestSpec()
    t.test_display_type(ConnectorSpecification(connectionSpecification=connector_spec))
    if should_fail:
        conftest.pytest.fail.assert_called_once()
    else:
        conftest.pytest.fail.assert_not_called()


@pytest.mark.parametrize(
    "connector_spec, should_fail",
    (
        ({"type": "object", "properties": {"list": {"type": "array"}}}, False),
        ({"type": "object", "properties": {"list": {"type": "array", "items": [{"type": "string"}, {"type": "boolean"}]}}}, True),
        ({"type": "object", "properties": {"list": {"type": "array", "items": {"type": "string"}}}}, False),
        ({"type": "object", "properties": {"list": {"type": "array", "items": {"type": "number"}}}}, False),
        ({"type": "object", "properties": {"list": {"type": "array", "items": {"type": "integer"}}}}, False),
        ({"type": "object", "properties": {"list": {"type": "array", "items": {"type": "boolean"}}}}, True),
        ({"type": "object", "properties": {"list": {"type": "array", "items": {"type": "number", "enum": [1, 2, 3]}}}}, False),
        ({"type": "object", "properties": {"list": {"type": "array", "items": {"enum": ["a", "b", "c"]}}}}, False),
        (
            {
                "type": "object",
                "properties": {"list": {"type": "array", "items": {"type": "object", "properties": {"a": {"type": "string"}}}}},
            },
            False,
        ),
        ({"type": "object", "properties": {"list": {"type": "array", "items": {"type": "boolean"}}}}, True),
    ),
)
def test_array_type(mocker, connector_spec, should_fail):
    mocker.patch.object(conftest.pytest, "fail")
    t = _TestSpec()
    t.test_array_type(ConnectorSpecification(connectionSpecification=connector_spec))
    if should_fail:
        conftest.pytest.fail.assert_called_once()
    else:
        conftest.pytest.fail.assert_not_called()


@pytest.mark.parametrize(
    "connector_spec, should_fail",
    (
        ({"type": "object", "properties": {"a": {"type": "string"}}}, False),
        ({"type": "object", "properties": {"a": {"type": "string", "allOf": [{"type": "string"}, {"maxLength": 5}]}}}, True),
        ({"type": "object", "properties": {"allOf": {"type": "string"}}}, False),
        (
            {
                "type": "object",
                "properties": {"allOf": {"type": "object", "patternProperties": {"^S_": {"type": "string"}, "^I_": {"type": "integer"}}}},
            },
            True,
        ),
        (
            {
                "type": "object",
                "properties": {
                    "list": {
                        "type": "array",
                        "prefixItems": [{"enum": ["Street", "Avenue", "Boulevard"]}, {"enum": ["NW", "NE", "SW", "SE"]}],
                    }
                },
            },
            True,
        ),
    ),
)
def test_forbidden_complex_types(mocker, connector_spec, should_fail):
    mocker.patch.object(conftest.pytest, "fail")
    t = _TestSpec()
    t.test_forbidden_complex_types(ConnectorSpecification(connectionSpecification=connector_spec))
    if should_fail:
        conftest.pytest.fail.assert_called_once()
    else:
        conftest.pytest.fail.assert_not_called()


@pytest.mark.parametrize(
    "connector_spec, is_warning_logged",
    (
        ({"type": "object", "properties": {"date": {"type": "string"}}}, False),
        ({"type": "object", "properties": {"date": {"type": "string", "format": "date"}}}, True),
        ({"type": "object", "properties": {"date": {"type": "string", "format": "date-time"}}}, True),
        (
            {"type": "object", "properties": {"date": {"type": "string", "format": "date", "pattern": "^[0-9]{2}-[0-9]{2}-[0-9]{4}$"}}},
            False,
        ),
        (
            {
                "type": "object",
                "properties": {
                    "date": {
                        "type": "string",
                        "format": "date-time",
                        "pattern": "^[0-9]{4}-[0-9]{2}-[0-9]{2}(T[0-9]{2}:[0-9]{2}:[0-9]{2})?$",
                    }
                },
            },
            False,
        ),
        ({"type": "object", "properties": {"date": {"type": "string", "pattern": "^[0-9]{2}-[0-9]{2}-[0-9]{4}$"}}}, False),
        (
            {
                "type": "object",
                "properties": {"date": {"type": "string", "pattern": "^[0-9]{4}-[0-9]{2}-[0-9]{2}(T[0-9]{2}:[0-9]{2}:[0-9]{2})?$"}},
            },
            False,
        ),
    ),
)
def test_date_pattern(mocker, connector_spec, is_warning_logged):
    mocker.patch.object(conftest.pytest, "fail")
    logger = mocker.Mock()
    t = _TestSpec()
    t.test_date_pattern(ConnectorSpecification(connectionSpecification=connector_spec), logger)
    conftest.pytest.fail.assert_not_called()
    if is_warning_logged:
        _, args, _ = logger.warning.mock_calls[0]
        msg, *_ = args
        assert "Consider setting the pattern" in msg


@pytest.mark.parametrize(
    "connector_spec, is_warning_logged",
    (
        ({"type": "object", "properties": {"date": {"type": "string"}}}, False),
        ({"type": "object", "properties": {"format": {"type": "string"}}}, False),
        ({"type": "object", "properties": {"date": {"type": "string", "pattern": "[a-z]*"}}}, False),
        (
            {"type": "object", "properties": {"date": {"type": "string", "format": "date", "pattern": "^[0-9]{2}-[0-9]{2}-[0-9]{4}$"}}},
            False,
        ),
        (
            {
                "type": "object",
                "properties": {
                    "date": {
                        "type": "string",
                        "format": "date-time",
                        "pattern": "^[0-9]{4}-[0-9]{2}-[0-9]{2}(T[0-9]{2}:[0-9]{2}:[0-9]{2})?$",
                    }
                },
            },
            False,
        ),
        ({"type": "object", "properties": {"date": {"type": "string", "pattern": "^[0-9]{2}-[0-9]{2}-[0-9]{4}$"}}}, True),
        (
            {
                "type": "object",
                "properties": {"date": {"type": "string", "pattern": "^[0-9]{4}-[0-9]{2}-[0-9]{2}(T[0-9]{2}:[0-9]{2}:[0-9]{2})?$"}},
            },
            True,
        ),
    ),
)
def test_date_format(mocker, connector_spec, is_warning_logged):
    mocker.patch.object(conftest.pytest, "fail")
    logger = mocker.Mock()
    t = _TestSpec()
    t.test_date_format(ConnectorSpecification(connectionSpecification=connector_spec), logger)
    conftest.pytest.fail.assert_not_called()
    if is_warning_logged:
        _, args, _ = logger.warning.mock_calls[0]
        msg, *_ = args
        assert "Consider specifying the format" in msg


@pytest.mark.parametrize(
    "path, expected_name, expected_result",
    (
        ("properties/api_key/type", "api_key", True),
        ("properties/start_date/type", "start_date", False),
        ("properties/credentials/oneOf/1/properties/api_token/type", "api_token", True),
        ("properties/type", None, False),  # root element
        ("properties/accounts/items/2/properties/jwt/type", "jwt", True),
    ),
)
def test_is_spec_property_name_secret(path, expected_name, expected_result):
    t = _TestSpec()
    assert t._is_spec_property_name_secret(path, ("api_key", "api_token", "refresh_token", "jwt", "credentials")) == (
        expected_name,
        expected_result,
    )


@pytest.mark.parametrize(
    "property_def, can_store_secret",
    (
        ({"type": "boolean"}, False),
        ({"type": "null"}, False),
        ({"type": "string"}, True),
        ({"type": "integer"}, True),
        ({"type": "number"}, True),
        ({"type": ["null", "string"]}, True),
        ({"type": ["null", "boolean"]}, False),
        ({"type": "object"}, False),
        ({"type": "object", "properties": {"api_key": {}}}, False),
        ({"type": "array"}, False),
        ({"type": "array", "items": {"type": "string"}}, False),
        ({"type": "string", "const": "OAuth2.0"}, False),
    ),
)
def test_property_can_store_secret(property_def, can_store_secret):
    t = _TestSpec()
    assert t._property_can_store_secret(property_def) is can_store_secret<|MERGE_RESOLUTION|>--- conflicted
+++ resolved
@@ -990,8 +990,6 @@
             ),
             "Credentials object does not have oneOf option.",
         ),
-<<<<<<< HEAD
-=======
         # SUCCESS: Skipped: no predicate key.
         (
                 ConnectorSpecification(
@@ -1047,7 +1045,6 @@
                 ),
                 "Advanced Auth object does not have predicate_key, only one option to authenticate.",
         )
->>>>>>> 9222a2e8
     ]
 )
 def test_validate_auth_default_method(connector_spec, expected_error):
