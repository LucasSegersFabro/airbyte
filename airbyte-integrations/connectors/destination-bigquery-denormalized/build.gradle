plugins {
<<<<<<< HEAD
    id 'application'
    id 'airbyte-docker'
    id 'airbyte-java-connector'
}

application {
    mainClass = 'io.airbyte.integrations.destination.bigquery.BigQueryDenormalizedDestination'
    applicationDefaultJvmArgs = ['-XX:+ExitOnOutOfMemoryError', '-XX:MaxRAMPercentage=75.0']
}

dependencies {
    implementation 'com.google.cloud:google-cloud-bigquery:1.122.2'
    implementation 'org.apache.commons:commons-lang3:3.11'

    implementation project(':airbyte-config-oss:config-models-oss')
    implementation project(':airbyte-integrations:connectors:destination-bigquery')
    implementation libs.airbyte.protocol
    implementation project(':airbyte-integrations:connectors:destination-gcs')
    implementation group: 'org.apache.parquet', name: 'parquet-avro', version: '1.12.0'

    testImplementation 'org.hamcrest:hamcrest-all:1.3'
    testImplementation 'org.mockito:mockito-inline:4.7.0'
}

configurations.all {
  resolutionStrategy {
    // at time of writing: deps.toml declares google-cloud-storage 2.17.2
    // which pulls in google-api-client:2.2.0
    // which conflicts with google-cloud-bigquery, which requires google-api-client:1.x
    // google-cloud-storage is OK with downgrading to anything >=1.31.1.
    force 'com.google.api-client:google-api-client:1.31.5'
  }
=======

>>>>>>> e763971b
}<|MERGE_RESOLUTION|>--- conflicted
+++ resolved
@@ -1,38 +1,2 @@
 plugins {
-<<<<<<< HEAD
-    id 'application'
-    id 'airbyte-docker'
-    id 'airbyte-java-connector'
-}
-
-application {
-    mainClass = 'io.airbyte.integrations.destination.bigquery.BigQueryDenormalizedDestination'
-    applicationDefaultJvmArgs = ['-XX:+ExitOnOutOfMemoryError', '-XX:MaxRAMPercentage=75.0']
-}
-
-dependencies {
-    implementation 'com.google.cloud:google-cloud-bigquery:1.122.2'
-    implementation 'org.apache.commons:commons-lang3:3.11'
-
-    implementation project(':airbyte-config-oss:config-models-oss')
-    implementation project(':airbyte-integrations:connectors:destination-bigquery')
-    implementation libs.airbyte.protocol
-    implementation project(':airbyte-integrations:connectors:destination-gcs')
-    implementation group: 'org.apache.parquet', name: 'parquet-avro', version: '1.12.0'
-
-    testImplementation 'org.hamcrest:hamcrest-all:1.3'
-    testImplementation 'org.mockito:mockito-inline:4.7.0'
-}
-
-configurations.all {
-  resolutionStrategy {
-    // at time of writing: deps.toml declares google-cloud-storage 2.17.2
-    // which pulls in google-api-client:2.2.0
-    // which conflicts with google-cloud-bigquery, which requires google-api-client:1.x
-    // google-cloud-storage is OK with downgrading to anything >=1.31.1.
-    force 'com.google.api-client:google-api-client:1.31.5'
-  }
-=======
-
->>>>>>> e763971b
 }