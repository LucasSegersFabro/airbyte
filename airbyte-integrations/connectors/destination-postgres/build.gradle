plugins {
    id 'airbyte-java-connector'
}

airbyteJavaConnector {
<<<<<<< HEAD
    cdkVersionRequired = '0.29.7'
=======
    cdkVersionRequired = '0.30.0'
>>>>>>> 40717f57
    features = ['db-destinations', 'datastore-postgres', 'typing-deduping']
    useLocalCdk = true
}

application {
    mainClass = 'io.airbyte.integrations.destination.postgres.PostgresDestination'
    applicationDefaultJvmArgs = ['-XX:+ExitOnOutOfMemoryError', '-XX:MaxRAMPercentage=75.0']
}

dependencies {
    testFixturesApi 'org.testcontainers:postgresql:1.19.0'
}<|MERGE_RESOLUTION|>--- conflicted
+++ resolved
@@ -3,13 +3,9 @@
 }
 
 airbyteJavaConnector {
-<<<<<<< HEAD
-    cdkVersionRequired = '0.29.7'
-=======
     cdkVersionRequired = '0.30.0'
->>>>>>> 40717f57
     features = ['db-destinations', 'datastore-postgres', 'typing-deduping']
-    useLocalCdk = true
+    useLocalCdk = false
 }
 
 application {
