--- conflicted
+++ resolved
@@ -19,19 +19,11 @@
           memory_limit: 2Gi
           memory_request: 2Gi
   connectorBuildOptions:
-<<<<<<< HEAD
-    baseImage: docker.io/airbyte/python-connector-base:1.2.0@sha256:c22a9d97464b69d6ef01898edf3f8612dc11614f05a84984451dde195f337db9
+    baseImage: docker.io/airbyte/python-connector-base:1.2.2@sha256:57703de3b4c4204bd68a7b13c9300f8e03c0189bffddaffc796f1da25d2dbea0
   connectorSubtype: vectorstore
   connectorType: destination
   definitionId: 6eb1198a-6d38-43e5-aaaa-dccd8f71db2b
   dockerImageTag: 0.0.13
-=======
-    baseImage: docker.io/airbyte/python-connector-base:1.2.2@sha256:57703de3b4c4204bd68a7b13c9300f8e03c0189bffddaffc796f1da25d2dbea0
-  connectorSubtype: vectorstore
-  connectorType: destination
-  definitionId: 6eb1198a-6d38-43e5-aaaa-dccd8f71db2b
-  dockerImageTag: 0.0.12
->>>>>>> 1038fb4e
   dockerRepository: airbyte/destination-qdrant
   githubIssueLabel: destination-qdrant
   icon: qdrant.svg
