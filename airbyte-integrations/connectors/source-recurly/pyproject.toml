[build-system]
requires = [ "poetry-core>=1.0.0",]
build-backend = "poetry.core.masonry.api"

[tool.poetry]
version = "1.0.3"
name = "source-recurly"
description = "Source implementation for Recurly."
authors = [ "Airbyte <contact@airbyte.io>",]
license = "MIT"
readme = "README.md"
documentation = "https://docs.airbyte.com/integrations/sources/recurly"
homepage = "https://airbyte.com"
repository = "https://github.com/airbytehq/airbyte"
[[tool.poetry.packages]]
include = "source_recurly"

[tool.poetry.dependencies]
python = "^3.9,<3.12"
<<<<<<< HEAD
airbyte-cdk = "==0.67.0"
=======
airbyte-cdk = "0.80.0"
recurly = "==4.10.0"
>>>>>>> 9c4e38da

[tool.poetry.scripts]
source-recurly = "source_recurly.run:run"

[tool.poetry.group.dev.dependencies]
requests-mock = "^1.9.3"
pytest-mock = "^3.6.1"
pytest = "^6.1"<|MERGE_RESOLUTION|>--- conflicted
+++ resolved
@@ -17,12 +17,8 @@
 
 [tool.poetry.dependencies]
 python = "^3.9,<3.12"
-<<<<<<< HEAD
-airbyte-cdk = "==0.67.0"
-=======
 airbyte-cdk = "0.80.0"
 recurly = "==4.10.0"
->>>>>>> 9c4e38da
 
 [tool.poetry.scripts]
 source-recurly = "source_recurly.run:run"
