--- conflicted
+++ resolved
@@ -9,16 +9,7 @@
     "airbyte-cdk~=0.1",
 ]
 
-<<<<<<< HEAD
-TEST_REQUIREMENTS = [
-    "pytest~=6.1",
-    "source-acceptance-test",
-    "pytest-mock~=3.6",
-    "requests_mock~=1.8"
-]
-=======
 TEST_REQUIREMENTS = ["pytest~=6.1", "source-acceptance-test", "pytest-mock~=3.6", "requests_mock~=1.8"]
->>>>>>> 22cebe4b
 
 setup(
     name="source_mixpanel",
