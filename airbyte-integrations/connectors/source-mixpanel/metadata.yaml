--- conflicted
+++ resolved
@@ -11,11 +11,7 @@
   connectorSubtype: api
   connectorType: source
   definitionId: 12928b32-bf0a-4f1e-964f-07e12e37153a
-<<<<<<< HEAD
   dockerImageTag: 3.3.0
-=======
-  dockerImageTag: 3.2.3
->>>>>>> fa001a57
   dockerRepository: airbyte/source-mixpanel
   documentationUrl: https://docs.airbyte.com/integrations/sources/mixpanel
   githubIssueLabel: source-mixpanel
