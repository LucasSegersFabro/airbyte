/*
 * Copyright (c) 2023 Airbyte, Inc., all rights reserved.
 */

package io.airbyte.integrations.io.airbyte.integration_tests.sources;

import static io.airbyte.protocol.models.JsonSchemaType.STRING_DATE;
import static io.airbyte.protocol.models.JsonSchemaType.STRING_TIMESTAMP_WITHOUT_TIMEZONE;
import static io.airbyte.protocol.models.JsonSchemaType.STRING_TIMESTAMP_WITH_TIMEZONE;
import static io.airbyte.protocol.models.JsonSchemaType.STRING_TIME_WITHOUT_TIMEZONE;
import static io.airbyte.protocol.models.JsonSchemaType.STRING_TIME_WITH_TIMEZONE;

import com.fasterxml.jackson.databind.JsonNode;
import io.airbyte.integrations.standardtest.source.AbstractSourceDatabaseTypeTest;
import io.airbyte.integrations.standardtest.source.TestDataHolder;
import io.airbyte.protocol.models.JsonSchemaPrimitiveUtil.JsonSchemaPrimitive;
import io.airbyte.protocol.models.JsonSchemaType;
import java.util.Set;
import org.jooq.DSLContext;
import org.testcontainers.containers.PostgreSQLContainer;

public abstract class AbstractPostgresSourceDatatypeTest extends AbstractSourceDatabaseTypeTest {

  protected PostgreSQLContainer<?> container;
  protected JsonNode config;
  protected DSLContext dslContext;
  protected static final String SCHEMA_NAME = "test";

  @Override
  protected String getNameSpace() {
    return SCHEMA_NAME;
  }

  @Override
  protected String getImageName() {
    return "airbyte/source-postgres:dev";
  }

  @Override
  protected JsonNode getConfig() {
    return config;
  }

  @Override
  public boolean testCatalog() {
    return true;
  }

  protected String getValueFromJsonNode(final JsonNode jsonNode) {
    if (jsonNode != null) {
      if (jsonNode.isArray() || jsonNode.isObject()) {
        return jsonNode.toString();
      }

      String value = jsonNode.asText();
      return (value != null && value.equals("null") ? null : value);
    }
    return null;
  }

  // Test cases are sorted alphabetically based on the source type
  // See https://www.postgresql.org/docs/14/datatype.html
  @Override
  protected void initTests() {
    addDataTypeTestData(
        TestDataHolder.builder()
            .sourceType("bigint")
            .airbyteType(JsonSchemaType.INTEGER)
            .addInsertValues("-9223372036854775808", "9223372036854775807", "0", "null")
            .addExpectedValues("-9223372036854775808", "9223372036854775807", "0", null)
            .build());

    addDataTypeTestData(
        TestDataHolder.builder()
            .sourceType("bigserial")
            .airbyteType(JsonSchemaType.INTEGER)
            .addInsertValues("1", "9223372036854775807", "0", "-9223372036854775808")
            .addExpectedValues("1", "9223372036854775807", "0", "-9223372036854775808")
            .build());

    addDataTypeTestData(
        TestDataHolder.builder()
            .sourceType("bit")
            .fullSourceDataType("BIT(1)")
            .airbyteType(JsonSchemaType.STRING)
            .addInsertValues("B'0'")
            .addExpectedValues("0")
            .build());

    addDataTypeTestData(
        TestDataHolder.builder()
            .sourceType("bit")
            .fullSourceDataType("BIT(3)")
            .airbyteType(JsonSchemaType.STRING)
            .addInsertValues("B'101'")
            .addExpectedValues("101")
            .build());

    for (final String type : Set.of("bit varying", "varbit")) {
      addDataTypeTestData(
          TestDataHolder.builder()
              .sourceType("bit_varying")
              .fullSourceDataType("BIT VARYING(5)")
              .airbyteType(JsonSchemaType.STRING)
              .addInsertValues("B'101'", "null")
              .addExpectedValues("101", null)
              .build());
    }

    for (final String type : Set.of("boolean", "bool")) {
      addDataTypeTestData(
          TestDataHolder.builder()
              .sourceType(type)
              .airbyteType(JsonSchemaType.BOOLEAN)
              .addInsertValues("true", "'yes'", "'1'", "false", "'no'", "'0'", "null")
              .addExpectedValues("true", "true", "true", "false", "false", "false", null)
              .build());
    }

    addDataTypeTestData(
        TestDataHolder.builder()
            .sourceType("box")
            .airbyteType(JsonSchemaType.STRING)
            .addInsertValues("'((3,7),(15,18))'", "'((0,0),(0,0))'", "null")
            .addExpectedValues("(15.0,18.0),(3.0,7.0)", "(0.0,0.0),(0.0,0.0)", null)
            .build());

    // bytea stores variable length binary string
    // https://www.postgresql.org/docs/14/datatype-binary.html
    addDataTypeTestData(
        TestDataHolder.builder()
            .sourceType("bytea")
            .airbyteType(JsonSchemaType.STRING)
            .addInsertValues("null", "decode('1234', 'hex')", "'1234'", "'abcd'", "'\\xabcd'")
            .addExpectedValues(null, "\\x1234", "\\x31323334", "\\x61626364", "\\xabcd")
            .build());

    for (final String type : Set.of("character", "char")) {
      addDataTypeTestData(
          TestDataHolder.builder()
              .sourceType(type)
              .airbyteType(JsonSchemaType.STRING)
              .addInsertValues("'a'", "'*'", "null")
              .addExpectedValues("a", "*", null)
              .build());

      addDataTypeTestData(
          TestDataHolder.builder()
              .sourceType(type)
              .fullSourceDataType(type + "(8)")
              .airbyteType(JsonSchemaType.STRING)
              .addInsertValues("'{asb123}'", "'{asb12}'")
              .addExpectedValues("{asb123}", "{asb12} ")
              .build());
    }

    for (final String type : Set.of("varchar", "text")) {
      addDataTypeTestData(
          TestDataHolder.builder()
              .sourceType(type)
              .airbyteType(JsonSchemaType.STRING)
              .addInsertValues("'a'", "'abc'", "'Миші йдуть на південь, не питай чому;'", "'櫻花分店'",
                  "''", "null", "'\\xF0\\x9F\\x9A\\x80'")
              .addExpectedValues("a", "abc", "Миші йдуть на південь, не питай чому;", "櫻花分店", "",
                  null, "\\xF0\\x9F\\x9A\\x80")
              .build());
    }

    addDataTypeTestData(
        TestDataHolder.builder()
            .sourceType("varchar")
            .fullSourceDataType("character varying(10)")
            .airbyteType(JsonSchemaType.STRING)
            .addInsertValues("'{asb123}'", "'{asb12}'")
            .addExpectedValues("{asb123}", "{asb12}")
            .build());

    addDataTypeTestData(
        TestDataHolder.builder()
            .sourceType("cidr")
            .airbyteType(JsonSchemaType.STRING)
            .addInsertValues("null", "'192.168.100.128/25'", "'192.168/24'", "'192.168.1'",
                "'128.1'", "'2001:4f8:3:ba::/64'")
            .addExpectedValues(null, "192.168.100.128/25", "192.168.0.0/24", "192.168.1.0/24",
                "128.1.0.0/16", "2001:4f8:3:ba::/64")
            .build());

    addDataTypeTestData(
        TestDataHolder.builder()
            .sourceType("circle")
            .airbyteType(JsonSchemaType.STRING)
            .addInsertValues("'(5,7),10'", "'(0,0),0'", "'(-10,-4),10'", "null")
            .addExpectedValues("<(5.0,7.0),10.0>", "<(0.0,0.0),0.0>", "<(-10.0,-4.0),10.0>", null)
            .build());

    // Debezium does not handle era indicators (AD nd BC)
    // https://github.com/airbytehq/airbyte/issues/14590
    for (final String type : Set.of("date", "date not null default now()")) {
      addDataTypeTestData(
          TestDataHolder.builder()
              .sourceType("date")
              .fullSourceDataType(type)
              .airbyteType(JsonSchemaType.STRING_DATE)
              .addInsertValues("'1999-01-08'", "'1991-02-10 BC'")
              .addExpectedValues("1999-01-08", "1991-02-10 BC")
              .build());
    }

    addDataTypeTestData(
        TestDataHolder.builder()
            .sourceType("date")
            .airbyteType(JsonSchemaType.STRING_DATE)
            .addInsertValues("null")
            .addExpectedValues((String) null)
            .build());

    for (final String type : Set.of("double precision", "float", "float8")) {
      addDataTypeTestData(
          TestDataHolder.builder()
              .sourceType(type)
              .airbyteType(JsonSchemaType.NUMBER)
              .addInsertValues("'123'", "'1234567890.1234567'", "null")
              // Postgres source does not support these special values yet
              // https://github.com/airbytehq/airbyte/issues/8902
              // "'-Infinity'", "'Infinity'", "'NaN'", "null")
              .addExpectedValues("123.0", "1.2345678901234567E9", null)
              // "-Infinity", "Infinity", "NaN", null)
              .build());
    }

    addDataTypeTestData(
        TestDataHolder.builder()
            .sourceType("inet")
            .airbyteType(JsonSchemaType.STRING)
            .addInsertValues("'198.24.10.0/24'", "'198.24.10.0'", "'198.10/8'", "null")
            .addExpectedValues("198.24.10.0/24", "198.24.10.0", "198.10.0.0/8", null)
            .build());

    for (final String type : Set.of("integer", "int", "int4")) {
      addDataTypeTestData(
          TestDataHolder.builder()
              .sourceType(type)
              .airbyteType(JsonSchemaType.INTEGER)
              .addInsertValues("null", "1001", "-2147483648", "2147483647")
              .addExpectedValues(null, "1001", "-2147483648", "2147483647")
              .build());
    }

    addDataTypeTestData(
        TestDataHolder.builder()
            .sourceType("interval")
            .airbyteType(JsonSchemaType.STRING)
            .addInsertValues("null", "'P1Y2M3DT4H5M6S'", "'-178000000'", "'178000000'")
            .addExpectedValues(null, "1 year 2 mons 3 days 04:05:06", "-49444:26:40", "49444:26:40")
            .build());

    addDataTypeTestData(
        TestDataHolder.builder()
            .sourceType("json")
            .airbyteType(JsonSchemaType.STRING)
            .addInsertValues("null", "'{\"a\": 10, \"b\": 15}'")
            .addExpectedValues(null, "{\"a\": 10, \"b\": 15}")
            .build());

    addDataTypeTestData(
        TestDataHolder.builder()
            .sourceType("jsonb")
            .airbyteType(JsonSchemaType.builder(JsonSchemaPrimitive.JSONB)
                .withLegacyAirbyteTypeProperty("json")
                .build())
            .addInsertValues("null", "'10000'::jsonb", "'true'::jsonb", "'[1,2,3]'::jsonb",
                "'{\"Janet\": 1, \"Melissa\": {\"loves\": \"trees\", \"married\": true}}'::jsonb")
            .addExpectedValues(null, "10000", "true", "[1,2,3]", "{\"Janet\":1,\"Melissa\":{\"loves\":\"trees\",\"married\":true}}")
            .build());

    addDataTypeTestData(
        TestDataHolder.builder()
            .sourceType("line")
            .airbyteType(JsonSchemaType.STRING)
            .addInsertValues("'{4,5,6}'", "'{0,1,0}'", "null")
            .addExpectedValues("{4.0,5.0,6.0}", "{0.0,1.0,0.0}", null)
            .build());

    addDataTypeTestData(
        TestDataHolder.builder()
            .sourceType("lseg")
            .airbyteType(JsonSchemaType.STRING)
            .addInsertValues("'((3,7),(15,18))'", "'((0,0),(0,0))'", "null")
            .addExpectedValues("[(3.0,7.0),(15.0,18.0)]", "[(0.0,0.0),(0.0,0.0)]", null)
            .build());

    addDataTypeTestData(
        TestDataHolder.builder()
            .sourceType("macaddr")
            .airbyteType(JsonSchemaType.STRING)
            .addInsertValues("null", "'08:00:2b:01:02:03'", "'08-00-2b-01-02-04'",
                "'08002b:010205'")
            .addExpectedValues(null, "08:00:2b:01:02:03", "08:00:2b:01:02:04", "08:00:2b:01:02:05")
            .build());

    addDataTypeTestData(
        TestDataHolder.builder()
            .sourceType("macaddr8")
            .airbyteType(JsonSchemaType.STRING)
            .addInsertValues("null", "'08:00:2b:01:02:03:04:05'", "'08-00-2b-01-02-03-04-06'",
                "'08002b:0102030407'")
            .addExpectedValues(null, "08:00:2b:01:02:03:04:05", "08:00:2b:01:02:03:04:06",
                "08:00:2b:01:02:03:04:07")
            .build());

    // Blocked by https://github.com/airbytehq/airbyte/issues/8902
    for (final String type : Set.of("numeric", "decimal")) {
      addDataTypeTestData(
          TestDataHolder.builder()
              .sourceType(type)
              .airbyteType(JsonSchemaType.NUMBER)
              .addInsertValues(
                  "'123'", "null", "'1234567890.1234567'")
              // Postgres source does not support these special values yet
              // https://github.com/airbytehq/airbyte/issues/8902
              // "'infinity'", "'-infinity'", "'nan'"
              .addExpectedValues("123", null, "1.2345678901234567E9")
              .build());
    }

    addDataTypeTestData(
        TestDataHolder.builder()
            .sourceType("path")
            .airbyteType(JsonSchemaType.STRING)
            .addInsertValues("'((3,7),(15,18))'", "'((0,0),(0,0))'", "null")
            .addExpectedValues("((3.0,7.0),(15.0,18.0))", "((0.0,0.0),(0.0,0.0))", null)
            .build());

    addDataTypeTestData(
        TestDataHolder.builder()
            .sourceType("pg_lsn")
            .airbyteType(JsonSchemaType.STRING)
            .addInsertValues("'7/A25801C8'::pg_lsn", "'0/0'::pg_lsn", "null")
            .addExpectedValues("7/A25801C8", "0/0", null)
            .build());

    addDataTypeTestData(
        TestDataHolder.builder()
            .sourceType("point")
            .airbyteType(JsonSchemaType.STRING)
            .addInsertValues("'(3,7)'", "'(0,0)'", "'(999999999999999999999999,0)'", "null")
            .addExpectedValues("(3.0,7.0)", "(0.0,0.0)", "(1.0E24,0.0)", null)
            .build());

    addDataTypeTestData(
        TestDataHolder.builder()
            .sourceType("polygon")
            .airbyteType(JsonSchemaType.STRING)
            .addInsertValues("'((3,7),(15,18))'", "'((0,0),(0,0))'",
                "'((0,0),(999999999999999999999999,0))'", "null")
            .addExpectedValues("((3.0,7.0),(15.0,18.0))", "((0.0,0.0),(0.0,0.0))", "((0.0,0.0),(1.0E24,0.0))", null)
            .build());

    for (final String type : Set.of("real", "float4")) {
      addDataTypeTestData(
          TestDataHolder.builder()
              .sourceType(type)
              .airbyteType(JsonSchemaType.NUMBER)
              .addInsertValues("null", "3.4145")
              .addExpectedValues(null, "3.4145")
              .build());
    }

    for (final String type : Set.of("smallint", "int2")) {
      addDataTypeTestData(
          TestDataHolder.builder()
              .sourceType(type)
              .airbyteType(JsonSchemaType.INTEGER)
              .addInsertValues("null", "-32768", "32767")
              .addExpectedValues(null, "-32768", "32767")
              .build());
    }

    for (final String type : Set.of("smallserial", "serial2")) {
      addDataTypeTestData(
          TestDataHolder.builder()
              .sourceType(type)
              .airbyteType(JsonSchemaType.INTEGER)
              .addInsertValues("1", "32767", "0", "-32767")
              .addExpectedValues("1", "32767", "0", "-32767")
              .build());
    }

    for (final String type : Set.of("serial", "serial4")) {
      addDataTypeTestData(
          TestDataHolder.builder()
              .sourceType(type)
              .airbyteType(JsonSchemaType.INTEGER)
              .addInsertValues("1", "2147483647", "0", "-2147483647")
              .addExpectedValues("1", "2147483647", "0", "-2147483647")
              .build());
    }

    // time without time zone
    for (final String fullSourceType : Set.of("time", "time without time zone", "time without time zone not null default now()")) {
      addDataTypeTestData(
          TestDataHolder.builder()
              .sourceType("time")
              .fullSourceDataType(fullSourceType)
              .airbyteType(JsonSchemaType.STRING_TIME_WITHOUT_TIMEZONE)
              // time column will ignore time zone
              .addInsertValues("'13:00:01'", "'13:00:02+8'", "'13:00:03-8'", "'13:00:04Z'", "'13:00:05.01234Z+8'", "'13:00:00Z-8'", "'24:00:00'")
              .addExpectedValues("13:00:01.000000", "13:00:02.000000", "13:00:03.000000", "13:00:04.000000", "13:00:05.012340",
                  "13:00:00.000000", "23:59:59.999999")
              .build());
    }

    // time without time zone
    for (final String fullSourceType : Set.of("time", "time without time zone")) {
      addDataTypeTestData(
          TestDataHolder.builder()
              .sourceType("time")
              .fullSourceDataType(fullSourceType)
              .airbyteType(JsonSchemaType.STRING_TIME_WITHOUT_TIMEZONE)
              // time column will ignore time zone
              .addInsertValues("null")
              .addExpectedValues((String) null)
              .build());
    }

    // timestamp without time zone
    for (final String fullSourceType : Set.of("timestamp", "timestamp without time zone", "timestamp without time zone default now()")) {
      addDataTypeTestData(
          TestDataHolder.builder()
              .sourceType("timestamp")
              .fullSourceDataType(fullSourceType)
              .airbyteType(JsonSchemaType.STRING_TIMESTAMP_WITHOUT_TIMEZONE)
              .addInsertValues(
                  "TIMESTAMP '2004-10-19 10:23:00'",
                  "TIMESTAMP '2004-10-19 10:23:54.123456'",
                  // A random BCE date. Old enough that converting it to/from an Instant results in discrepancies from
                  // inconsistent leap year handling
                  "TIMESTAMP '3004-10-19 10:23:54.123456 BC'",
                  // The earliest possible timestamp in CE
                  "TIMESTAMP '0001-01-01 00:00:00.000000'",
                  // The last possible timestamp in BCE
                  "TIMESTAMP '0001-12-31 23:59:59.999999 BC'",
                  "'epoch'")
              .addExpectedValues(
                  "2004-10-19T10:23:00.000000",
                  "2004-10-19T10:23:54.123456",
                  "3004-10-19T10:23:54.123456 BC",
                  "0001-01-01T00:00:00.000000",
                  "0001-12-31T23:59:59.999999 BC",
                  "1970-01-01T00:00:00.000000")
              .build());
    }

    // timestamp without time zone
    for (final String fullSourceType : Set.of("timestamp", "timestamp without time zone")) {
      addDataTypeTestData(
          TestDataHolder.builder()
              .sourceType("timestamp")
              .fullSourceDataType(fullSourceType)
              .airbyteType(JsonSchemaType.STRING_TIMESTAMP_WITHOUT_TIMEZONE)
              .addInsertValues("null")
              .addExpectedValues((String) null)
              .build());
    }

    addTimestampWithInfinityValuesTest();

    // timestamp with time zone
    for (final String fullSourceType : Set.of("timestamptz", "timestamp with time zone")) {
      addDataTypeTestData(
          TestDataHolder.builder()
              .sourceType("timestamptz")
              .fullSourceDataType(fullSourceType)
              .airbyteType(JsonSchemaType.STRING_TIMESTAMP_WITH_TIMEZONE)
              .addInsertValues(
                  // 10:23-08 == 18:23Z
                  "TIMESTAMP WITH TIME ZONE '2004-10-19 10:23:00-08'",
                  "TIMESTAMP WITH TIME ZONE '2004-10-19 10:23:54.123456-08'",
                  // A random BCE date. Old enough that converting it to/from an Instant results in discrepancies from
                  // inconsistent leap year handling
                  "TIMESTAMP WITH TIME ZONE '3004-10-19 10:23:54.123456-08 BC'",
                  // The earliest possible timestamp in CE (16:00-08 == 00:00Z)
                  "TIMESTAMP WITH TIME ZONE '0001-12-31 16:00:00.000000-08 BC'",
                  // The last possible timestamp in BCE (15:59-08 == 23:59Z)
                  "TIMESTAMP WITH TIME ZONE '0001-12-31 15:59:59.999999-08 BC'",
                  "null")
              .addExpectedValues(
                  "2004-10-19T18:23:00.000000Z",
                  "2004-10-19T18:23:54.123456Z",
                  "3004-10-19T18:23:54.123456Z BC",
                  "0001-01-01T00:00:00.000000Z",
                  "0001-12-31T23:59:59.999999Z BC",
                  null)
              .build());
    }

    addDataTypeTestData(
        TestDataHolder.builder()
            .sourceType("tsquery")
            .airbyteType(JsonSchemaType.STRING)
            .addInsertValues("null", "'fat & (rat | cat)'::tsquery", "'fat:ab & cat'::tsquery")
            .addExpectedValues(null, "'fat' & ( 'rat' | 'cat' )", "'fat':AB & 'cat'")
            .build());

    addDataTypeTestData(
        TestDataHolder.builder()
            .sourceType("tsvector")
            .airbyteType(JsonSchemaType.STRING)
            .addInsertValues("to_tsvector('The quick brown fox jumped over the lazy dog.')")
            .addExpectedValues("'brown':3 'dog':9 'fox':4 'jumped':5 'lazy':8 'over':6 'quick':2 'the':1,7")
            .build());

    addDataTypeTestData(
        TestDataHolder.builder()
            .sourceType("uuid")
            .airbyteType(JsonSchemaType.STRING)
            .addInsertValues("'a0eebc99-9c0b-4ef8-bb6d-6bb9bd380a11'", "null")
            .addExpectedValues("a0eebc99-9c0b-4ef8-bb6d-6bb9bd380a11", null)
            .build());

    addDataTypeTestData(
        TestDataHolder.builder()
            .sourceType("xml")
            .airbyteType(JsonSchemaType.STRING)
            .addInsertValues(
                "XMLPARSE (DOCUMENT '<?xml version=\"1.0\"?><book><title>Manual</title><chapter>...</chapter></book>')",
                "null", "''")
            .addExpectedValues("<book><title>Manual</title><chapter>...</chapter></book>", null, "")
            .build());

    // enum type
    addDataTypeTestData(
        TestDataHolder.builder()
            .sourceType("mood")
            .airbyteType(JsonSchemaType.STRING)
            .addInsertValues("'happy'", "null")
            .addExpectedValues("happy", null)
            .build());

    // range
    addDataTypeTestData(
        TestDataHolder.builder()
            .sourceType("tsrange")
            .airbyteType(JsonSchemaType.STRING)
            .addInsertValues("'(2010-01-01 14:30, 2010-01-01 15:30)'", "null")
            .addExpectedValues("(\"2010-01-01 14:30:00\",\"2010-01-01 15:30:00\")", null)
            .build());

    // composite type
    addDataTypeTestData(
        TestDataHolder.builder()
            .sourceType("inventory_item")
            .airbyteType(JsonSchemaType.STRING)
            .addInsertValues("ROW('fuzzy dice', 42, 1.99)", "null")
            .addExpectedValues("(\"fuzzy dice\",42,1.99)", null)
            .build());

    addDataTypeTestData(
        TestDataHolder.builder()
            .sourceType("hstore")
            .airbyteType(JsonSchemaType.STRING)
            .addInsertValues("""
                             '"paperback" => "243","publisher" => "postgresqltutorial.com",
                             "language"  => "English","ISBN-13" => "978-1449370000",
                             "weight"    => "11.2 ounces"'
                             """, null)
            .addExpectedValues(
                """
                {"ISBN-13":"978-1449370000","weight":"11.2 ounces","paperback":"243","publisher":"postgresqltutorial.com","language":"English"}""",
                null)
            .build());

    addTimeWithTimeZoneTest();
    addArraysTestData();
<<<<<<< HEAD
    addMoneyTest();

  }

  protected void addMoneyTest() {
    addDataTypeTestData(
        TestDataHolder.builder()
            .sourceType("money")
            .airbyteType(JsonSchemaType.NUMBER)
            .addInsertValues(
                "null",
                "'999.99'", "'1,001.01'", "'-1,000'",
                "'$999.99'", "'$1001.01'", "'-$1,000'"
            // max values for Money type: "-92233720368547758.08", "92233720368547758.07"
            // Debezium has wrong parsing for values more than 999999999999999 and less than -999999999999999
            // https://github.com/airbytehq/airbyte/issues/7338
            /* "'-92233720368547758.08'", "'92233720368547758.07'" */)
            .addExpectedValues(
                null,
                // Double#toString method is necessary here because sometimes the output
                // has unexpected decimals, e.g. Double.toString(-1000) is -1000.0
                "999.99", "1001.01", Double.toString(-1000),
                "999.99", "1001.01", Double.toString(-1000)
            /* "-92233720368547758.08", "92233720368547758.07" */)
=======
    addJsonbArrayTest();
  }

  protected void addJsonbArrayTest() {

    addDataTypeTestData(
        TestDataHolder.builder()
            .sourceType("jsonb_array")
            .fullSourceDataType("JSONB[]")
            .airbyteType(JsonSchemaType.builder(JsonSchemaPrimitive.ARRAY)
                .withItems(JsonSchemaType.JSONB)
                .build())
            .addInsertValues(
                "ARRAY['[1,2,1]', 'false']::jsonb[]",
                "ARRAY['{\"letter\":\"A\", \"digit\":30}', '{\"letter\":\"B\", \"digit\":31}']::jsonb[]")
            .addExpectedValues("[[1,2,1],false]", "[{\"digit\":30,\"letter\":\"A\"},{\"digit\":31,\"letter\":\"B\"}]")
>>>>>>> 32ae1b0c
            .build());
  }

  protected void addTimeWithTimeZoneTest() {
    // time with time zone
    for (final String fullSourceType : Set.of("timetz", "time with time zone")) {
      addDataTypeTestData(
          TestDataHolder.builder()
              .sourceType("timetz")
              .fullSourceDataType(fullSourceType)
              .airbyteType(JsonSchemaType.STRING_TIME_WITH_TIMEZONE)
              .addInsertValues("null", "'13:00:01'", "'13:00:00+8'", "'13:00:03-8'", "'13:00:04Z'", "'13:00:05.012345Z+8'", "'13:00:06.00000Z-8'")
              // A time value without time zone will use the time zone set on the database, which is Z-7,
              // so 13:00:01 is returned as 13:00:01-07.
              .addExpectedValues(null, "13:00:01.000000-07:00", "13:00:00.000000+08:00", "13:00:03.000000-08:00", "13:00:04.000000Z",
                  "13:00:05.012345-08:00", "13:00:06.000000+08:00")
              .build());
    }
  }

  protected void addTimestampWithInfinityValuesTest() {
    // timestamp without time zone
    for (final String fullSourceType : Set.of("timestamp", "timestamp without time zone", "timestamp without time zone not null default now()")) {
      addDataTypeTestData(
          TestDataHolder.builder()
              .sourceType("timestamp")
              .fullSourceDataType(fullSourceType)
              .airbyteType(JsonSchemaType.STRING_TIMESTAMP_WITHOUT_TIMEZONE)
              .addInsertValues(
                  "'infinity'",
                  "'-infinity'")
              .addExpectedValues(
                  "+292278994-08-16T23:00:00.000000",
                  "+292269055-12-02T23:00:00.000000 BC")
              .build());
    }
  }

  private void addArraysTestData() {
    addDataTypeTestData(
        TestDataHolder.builder()
            .sourceType("int2_array")
            .fullSourceDataType("INT2[]")
            .airbyteType(JsonSchemaType.builder(JsonSchemaPrimitive.ARRAY)
                .withItems(JsonSchemaType.INTEGER)
                .build())
            .addInsertValues("'{1,2,3}'", "'{4,5,6}'")
            .addExpectedValues("[1,2,3]", "[4,5,6]")
            .build());

    addDataTypeTestData(
        TestDataHolder.builder()
            .sourceType("int4_array")
            .fullSourceDataType("INT4[]")
            .airbyteType(JsonSchemaType.builder(JsonSchemaPrimitive.ARRAY)
                .withItems(JsonSchemaType.INTEGER)
                .build())
            .addInsertValues("'{-2147483648,2147483646}'")
            .addExpectedValues("[-2147483648,2147483646]")
            .build());

    addDataTypeTestData(
        TestDataHolder.builder()
            .sourceType("int8_array")
            .fullSourceDataType("INT8[]")
            .airbyteType(JsonSchemaType.builder(JsonSchemaPrimitive.ARRAY)
                .withItems(JsonSchemaType.INTEGER)
                .build())
            .addInsertValues("'{-9223372036854775808,9223372036854775801}'")
            .addExpectedValues("[-9223372036854775808,9223372036854775801]")
            .build());

    addDataTypeTestData(
        TestDataHolder.builder()
            .sourceType("oid_array")
            .fullSourceDataType("OID[]")
            .airbyteType(JsonSchemaType.builder(JsonSchemaPrimitive.ARRAY)
                .withItems(JsonSchemaType.builder(JsonSchemaPrimitive.NUMBER)
                    .build())
                .build())
            .addInsertValues("'{564182,234181}'")
            .addExpectedValues("[564182,234181]")
            .build());

    addDataTypeTestData(
        TestDataHolder.builder()
            .sourceType("varchar_array")
            .fullSourceDataType("VARCHAR[]")
            .airbyteType(JsonSchemaType.builder(JsonSchemaPrimitive.ARRAY)
                .withItems(JsonSchemaType.builder(JsonSchemaPrimitive.STRING)
                    .build())
                .build())
            .addInsertValues("'{lorem ipsum,dolor sit,amet}'")
            .addExpectedValues("[\"lorem ipsum\",\"dolor sit\",\"amet\"]")
            .build());

    addDataTypeTestData(
        TestDataHolder.builder()
            .sourceType("char_array")
            .fullSourceDataType("CHAR(1)[]")
            .airbyteType(JsonSchemaType.builder(JsonSchemaPrimitive.ARRAY)
                .withItems(JsonSchemaType.builder(JsonSchemaPrimitive.STRING)
                    .build())
                .build())
            .addInsertValues("'{l,d,a}'")
            .addExpectedValues("[\"l\",\"d\",\"a\"]")
            .build());

    addDataTypeTestData(
        TestDataHolder.builder()
            .sourceType("bpchar_array")
            .fullSourceDataType("BPCHAR(2)[]")
            .airbyteType(JsonSchemaType.builder(JsonSchemaPrimitive.ARRAY)
                .withItems(JsonSchemaType.builder(JsonSchemaPrimitive.STRING)
                    .build())
                .build())
            .addInsertValues("'{l,d,a}'")
            .addExpectedValues("[\"l \",\"d \",\"a \"]")
            .build());

    addDataTypeTestData(
        TestDataHolder.builder()
            .sourceType("text_array")
            .fullSourceDataType("TEXT[]")
            .airbyteType(JsonSchemaType.builder(JsonSchemaPrimitive.ARRAY)
                .withItems(JsonSchemaType.builder(JsonSchemaPrimitive.STRING)
                    .build())
                .build())
            .addInsertValues("'{someeeeee loooooooooong teeeeext,vvvvvvveeeeeeeeeeeruyyyyyyyyy looooooooooooooooong teeeeeeeeeeeeeeext}'")
            .addExpectedValues("[\"someeeeee loooooooooong teeeeext\",\"vvvvvvveeeeeeeeeeeruyyyyyyyyy looooooooooooooooong teeeeeeeeeeeeeeext\"]")
            .build());

    addDataTypeTestData(
        TestDataHolder.builder()
            .sourceType("name_array")
            .fullSourceDataType("NAME[]")
            .airbyteType(JsonSchemaType.builder(JsonSchemaPrimitive.ARRAY)
                .withItems(JsonSchemaType.builder(JsonSchemaPrimitive.STRING)
                    .build())
                .build())
            .addInsertValues("'{object,integer}'")
            .addExpectedValues("[\"object\",\"integer\"]")
            .build());

    addDataTypeTestData(
        TestDataHolder.builder()
            .sourceType("numeric_array")
            .fullSourceDataType("NUMERIC[]")
            .airbyteType(JsonSchemaType.builder(JsonSchemaPrimitive.ARRAY)
                .withItems(JsonSchemaType.builder(JsonSchemaPrimitive.NUMBER)
                    .build())
                .build())
            .addInsertValues("'{131070.23,231072.476596593}'")
            .addExpectedValues("[131070.23,231072.476596593]")
            .build());

    addDataTypeTestData(
        TestDataHolder.builder()
            .sourceType("decimal_array")
            .fullSourceDataType("DECIMAL[]")
            .airbyteType(JsonSchemaType.builder(JsonSchemaPrimitive.ARRAY)
                .withItems(JsonSchemaType.builder(JsonSchemaPrimitive.NUMBER)
                    .build())
                .build())
            .addInsertValues("'{131070.23,231072.476596593}'")
            .addExpectedValues("[131070.23,231072.476596593]")
            .build());

    addDataTypeTestData(
        TestDataHolder.builder()
            .sourceType("float4_array")
            .fullSourceDataType("FLOAT4[]")
            .airbyteType(JsonSchemaType.builder(JsonSchemaPrimitive.ARRAY)
                .withItems(JsonSchemaType.builder(JsonSchemaPrimitive.NUMBER)
                    .build())
                .build())
            .addInsertValues("'{131070.237689,231072.476596593}'")
            .addExpectedValues("[131070.234,231072.48]")
            .build());

    addDataTypeTestData(
        TestDataHolder.builder()
            .sourceType("float8_array")
            .fullSourceDataType("FLOAT8[]")
            .airbyteType(JsonSchemaType.builder(JsonSchemaPrimitive.ARRAY)
                .withItems(JsonSchemaType.builder(JsonSchemaPrimitive.NUMBER)
                    .build())
                .build())
            .addInsertValues("'{131070.237689,231072.476596593}'")
            .addExpectedValues("[131070.237689,231072.476596593]")
            .build());

    addDataTypeTestData(
        TestDataHolder.builder()
            .sourceType("money_array")
            .fullSourceDataType("MONEY[]")
            .airbyteType(JsonSchemaType.builder(JsonSchemaPrimitive.ARRAY)
                .withItems(JsonSchemaType.builder(JsonSchemaPrimitive.NUMBER)
                    .build())
                .build())
            .addInsertValues("'{$999.99,$1001.01,45000, $1.001,$800,22222.006, 1001.01}'")
            .addExpectedValues("[999.99,1001.01,45000.0,1.0,800.0,22222.01,1001.01]")
            .build());

    addDataTypeTestData(
        TestDataHolder.builder()
            .sourceType("bool_array")
            .fullSourceDataType("BOOL[]")
            .airbyteType(JsonSchemaType.builder(JsonSchemaPrimitive.ARRAY)
                .withItems(JsonSchemaType.builder(JsonSchemaPrimitive.BOOLEAN)
                    .build())
                .build())
            .addInsertValues("'{true,yes,1,false,no,0,null}'")
            .addExpectedValues("[true,true,true,false,false,false,null]")
            .build());

    addDataTypeTestData(
        TestDataHolder.builder()
            .sourceType("bit_array")
            .fullSourceDataType("BIT[]")
            .airbyteType(JsonSchemaType.builder(JsonSchemaPrimitive.ARRAY)
                .withItems(JsonSchemaType.builder(JsonSchemaPrimitive.BOOLEAN)
                    .build())
                .build())
            .addInsertValues("'{null,1,0}'")
            .addExpectedValues("[null,true,false]")
            .build());

    addDataTypeTestData(
        TestDataHolder.builder()
            .sourceType("bytea_array")
            .fullSourceDataType("BYTEA[]")
            .airbyteType(JsonSchemaType.builder(JsonSchemaPrimitive.ARRAY)
                .withItems(JsonSchemaType.builder(JsonSchemaPrimitive.STRING)
                    .build())
                .build())
            .addInsertValues(
                "'{\\xA6697E974E6A320F454390BE03F74955E8978F1A6971EA6730542E37B66179BC,\\x4B52414B00000000000000000000000000000000000000000000000000000000}'")
            .addExpectedValues(
                "[\"eEE2Njk3RTk3NEU2QTMyMEY0NTQzOTBCRTAzRjc0OTU1RTg5NzhGMUE2OTcxRUE2NzMwNTQyRTM3QjY2MTc5QkM=\",\"eDRCNTI0MTRCMDAwMDAwMDAwMDAwMDAwMDAwMDAwMDAwMDAwMDAwMDAwMDAwMDAwMDAwMDAwMDAwMDAwMDAwMDA=\"]")
            .build());

    addDataTypeTestData(
        TestDataHolder.builder()
            .sourceType("date_array")
            .fullSourceDataType("DATE[]")
            .airbyteType(JsonSchemaType.builder(JsonSchemaPrimitive.ARRAY)
                .withItems(STRING_DATE)
                .build())
            .addInsertValues("'{1999-01-08,1991-02-10 BC}'")
            .addExpectedValues("[\"1999-01-08\",\"1991-02-10 BC\"]")
            .build());

    addDataTypeTestData(
        TestDataHolder.builder()
            .sourceType("time_array")
            .fullSourceDataType("TIME(6)[]")
            .airbyteType(JsonSchemaType.builder(JsonSchemaPrimitive.ARRAY)
                .withItems(STRING_TIME_WITHOUT_TIMEZONE)
                .build())
            .addInsertValues("'{13:00:01,13:00:02+8,13:00:03-8,13:00:04Z,13:00:05.000000+8,13:00:00Z-8}'")
            .addExpectedValues(
                "[\"13:00:01.000000\",\"13:00:02.000000\",\"13:00:03.000000\",\"13:00:04.000000\",\"13:00:05.000000\",\"13:00:00.000000\"]")
            .build());

    addDataTypeTestData(
        TestDataHolder.builder()
            .sourceType("timetz_array")
            .fullSourceDataType("TIMETZ[]")
            .airbyteType(JsonSchemaType.builder(JsonSchemaPrimitive.ARRAY)
                .withItems(STRING_TIME_WITH_TIMEZONE)
                .build())
            .addInsertValues("'{null,13:00:01,13:00:00+8,13:00:03-8,13:00:04Z,13:00:05.012345Z+8,13:00:06.00000Z-8,13:00}'")
            .addExpectedValues(
                "[null,\"13:00:01.000000-07:00\",\"13:00:00.000000+08:00\",\"13:00:03.000000-08:00\",\"13:00:04.000000Z\",\"13:00:05.012345-08:00\",\"13:00:06.000000+08:00\",\"13:00:00.000000-07:00\"]")
            .build());

    addDataTypeTestData(
        TestDataHolder.builder()
            .sourceType("timestamptz_array")
            .fullSourceDataType("TIMESTAMPTZ[]")
            .airbyteType(JsonSchemaType.builder(JsonSchemaPrimitive.ARRAY)
                .withItems(STRING_TIMESTAMP_WITH_TIMEZONE)
                .build())
            .addInsertValues("'{null,2004-10-19 10:23:00-08,2004-10-19 10:23:54.123456-08}'")
            .addExpectedValues("[null,\"2004-10-19T18:23:00.000000Z\",\"2004-10-19T18:23:54.123456Z\"]")
            .build());

    addDataTypeTestData(
        TestDataHolder.builder()
            .sourceType("timestamp_array")
            .fullSourceDataType("TIMESTAMP[]")
            .airbyteType(JsonSchemaType.builder(JsonSchemaPrimitive.ARRAY)
                .withItems(STRING_TIMESTAMP_WITHOUT_TIMEZONE)
                .build())
            .addInsertValues("'{null,2004-10-19 10:23:00,2004-10-19 10:23:54.123456,3004-10-19 10:23:54.123456 BC}'")
            .addExpectedValues("[null,\"2004-10-19T10:23:00.000000\",\"2004-10-19T10:23:54.123456\",\"3004-10-19T10:23:54.123456 BC\"]")
            .build());
  }

}<|MERGE_RESOLUTION|>--- conflicted
+++ resolved
@@ -572,9 +572,24 @@
 
     addTimeWithTimeZoneTest();
     addArraysTestData();
-<<<<<<< HEAD
     addMoneyTest();
-
+    addJsonbArrayTest();
+  }
+
+  protected void addJsonbArrayTest() {
+
+    addDataTypeTestData(
+        TestDataHolder.builder()
+            .sourceType("jsonb_array")
+            .fullSourceDataType("JSONB[]")
+            .airbyteType(JsonSchemaType.builder(JsonSchemaPrimitive.ARRAY)
+                .withItems(JsonSchemaType.JSONB)
+                .build())
+            .addInsertValues(
+                "ARRAY['[1,2,1]', 'false']::jsonb[]",
+                "ARRAY['{\"letter\":\"A\", \"digit\":30}', '{\"letter\":\"B\", \"digit\":31}']::jsonb[]")
+            .addExpectedValues("[[1,2,1],false]", "[{\"digit\":30,\"letter\":\"A\"},{\"digit\":31,\"letter\":\"B\"}]")
+            .build());
   }
 
   protected void addMoneyTest() {
@@ -597,24 +612,6 @@
                 "999.99", "1001.01", Double.toString(-1000),
                 "999.99", "1001.01", Double.toString(-1000)
             /* "-92233720368547758.08", "92233720368547758.07" */)
-=======
-    addJsonbArrayTest();
-  }
-
-  protected void addJsonbArrayTest() {
-
-    addDataTypeTestData(
-        TestDataHolder.builder()
-            .sourceType("jsonb_array")
-            .fullSourceDataType("JSONB[]")
-            .airbyteType(JsonSchemaType.builder(JsonSchemaPrimitive.ARRAY)
-                .withItems(JsonSchemaType.JSONB)
-                .build())
-            .addInsertValues(
-                "ARRAY['[1,2,1]', 'false']::jsonb[]",
-                "ARRAY['{\"letter\":\"A\", \"digit\":30}', '{\"letter\":\"B\", \"digit\":31}']::jsonb[]")
-            .addExpectedValues("[[1,2,1],false]", "[{\"digit\":30,\"letter\":\"A\"},{\"digit\":31,\"letter\":\"B\"}]")
->>>>>>> 32ae1b0c
             .build());
   }
 
