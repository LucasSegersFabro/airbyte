--- conflicted
+++ resolved
@@ -38,11 +38,8 @@
 import com.google.common.annotations.VisibleForTesting;
 import com.google.common.base.Preconditions;
 import com.google.common.collect.ImmutableMap;
-<<<<<<< HEAD
-=======
 import com.google.common.collect.ImmutableSet;
 import io.airbyte.commons.exceptions.ConfigErrorException;
->>>>>>> 7da6a3bb
 import io.airbyte.commons.features.EnvVariableFeatureFlags;
 import io.airbyte.commons.features.FeatureFlags;
 import io.airbyte.commons.functional.CheckedConsumer;
@@ -110,15 +107,6 @@
 
   private static final Logger LOGGER = LoggerFactory.getLogger(PostgresSource.class);
   private static final int INTERMEDIATE_STATE_EMISSION_FREQUENCY = 10_000;
-<<<<<<< HEAD
-=======
-  public static final String PARAM_SSLMODE = "sslmode";
-  public static final String SSL_MODE = "ssl_mode";
-  public static final String PARAM_SSL = "ssl";
-  public static final String PARAM_SSL_TRUE = "true";
-  public static final String PARAM_SSL_FALSE = "false";
-  public static final String SSL_ROOT_CERT = "sslrootcert";
->>>>>>> 7da6a3bb
 
   static final String DRIVER_CLASS = DatabaseDriver.POSTGRESQL.getDriverClassName();
 
