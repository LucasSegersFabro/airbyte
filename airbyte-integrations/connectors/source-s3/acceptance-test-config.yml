--- conflicted
+++ resolved
@@ -1,16 +1,8 @@
 acceptance_tests:
   basic_read:
     tests:
-#    - config_path: secrets/v4_csv_custom_format.json
-#      expect_records:
-#        path: integration_tests/expected_records/v4_csv_custom_format.jsonl
-#      configured_catalog_path: integration_tests/configured_catalogs/csv.json
-#      timeout_seconds: 1800
-    - config_path: secrets/legacy_csv_datatypes_config.json
+    - config_path: secrets/config.json
       expect_records:
-<<<<<<< HEAD
-        path: integration_tests/expected_records/legacy_csv_datatypes.jsonl
-=======
         path: integration_tests/expected_records/csv.jsonl
       timeout_seconds: 1800
     - config_path: secrets/legacy_csv_custom_encoding_config.json
@@ -100,252 +92,65 @@
   full_refresh:
     tests:
     - config_path: secrets/config.json
->>>>>>> 9f8ce9d2
       configured_catalog_path: integration_tests/configured_catalogs/csv.json
       timeout_seconds: 1800
-#    - config_path: secrets/legacy_csv_skip_rows_config.json
-#      expect_records:
-#        path: integration_tests/expected_records/legacy_csv_skip_rows.jsonl
-#      configured_catalog_path: integration_tests/configured_catalogs/csv.json
-#      timeout_seconds: 1800
-#    - config_path: secrets/legacy_csv_custom_format_config.json
-#      expect_records:
-#        path: integration_tests/expected_records/legacy_csv_custom_format.jsonl
-#    - config_path: secrets/legacy_csv_datatypes_config.json
-#      expect_records:
-#        path: integration_tests/expected_records/legacy_csv_datatypes.jsonl
-#      configured_catalog_path: integration_tests/configured_catalogs/csv.json
-#      timeout_seconds: 1800
-#    - config_path: secrets/v4_csv_datatypes_config.json
-#      expect_records:
-#        path: integration_tests/expected_records/v4_csv_datatypes.jsonl
-#      configured_catalog_path: integration_tests/configured_catalogs/csv.json
-#      timeout_seconds: 1800
-#    - config_path: secrets/config.json
-#      expect_records:
-#        path: integration_tests/expected_records/csv.jsonl
-#      timeout_seconds: 1800
-#    - config_path: secrets/parquet_config.json
-#      expect_records:
-#        path: integration_tests/expected_records/parquet.jsonl
-#      timeout_seconds: 1800
-#    - config_path: secrets/parquet_dataset_config.json
-#      expect_records:
-#        path: integration_tests/expected_records/parquet_dataset.jsonl
-#      timeout_seconds: 1800
-#    - config_path: secrets/avro_config.json
-#      expect_records:
-#        path: integration_tests/expected_records/avro.jsonl
-#      timeout_seconds: 1800
-#    - config_path: secrets/jsonl_config.json
-#      expect_records:
-#        path: integration_tests/expected_records/jsonl.jsonl
-#      timeout_seconds: 1800
-#    - config_path: secrets/jsonl_newlines_config.json
-#      expect_records:
-#        path: integration_tests/expected_records/jsonl_newlines.jsonl
-#      timeout_seconds: 1800
-#      # v4
-#    - config_path: secrets/v4_config.json
-#      expect_records:
-#        path: integration_tests/expected_records/v4_csv.jsonl
-#      timeout_seconds: 1800
-#    - config_path: secrets/v4_parquet_config.json
-#      expect_records:
-#        path: integration_tests/expected_records/v4_parquet.jsonl
-#      timeout_seconds: 1800
-#    - config_path: secrets/v4_parquet_dataset_config.json
-#      expect_records:
-#        path: integration_tests/expected_records/v4_parquet_dataset.jsonl
-#      timeout_seconds: 1800
-#    - config_path: secrets/v4_avro_config.json
-#      expect_records:
-#        path: integration_tests/expected_records/v4_avro.jsonl
-#      timeout_seconds: 1800
-#    - config_path: secrets/v4_jsonl_config.json
-#      expect_records:
-#        path: integration_tests/expected_records/v4_jsonl.jsonl
-#      timeout_seconds: 1800
-###    - config_path: secrets/v4_jsonl_newlines_config.json
-###      expect_records:
-###        path: integration_tests/expected_records/v4_jsonl_newlines.jsonl
-###      timeout_seconds: 1800
-#
-#  connection:
-#    tests:
-#    - config_path: secrets/config.json
-#      status: succeed
-#    - config_path: secrets/parquet_config.json
-#      status: succeed
-#    - config_path: secrets/avro_config.json
-#      status: succeed
-#    - config_path: secrets/jsonl_config.json
-#      status: succeed
-#    - config_path: secrets/jsonl_newlines_config.json
-#      status: succeed
-#    - config_path: integration_tests/invalid_config.json
-#      status: failed
-##      # v4
-#    - config_path: secrets/v4_config.json
-#      status: succeed
-#    - config_path: secrets/v4_parquet_config.json
-#      status: succeed
-#    - config_path: secrets/v4_avro_config.json
-#      status: succeed
-#    - config_path: secrets/v4_jsonl_config.json
-#      status: succeed
-###    - config_path: secrets/v4_jsonl_newlines_config.json
-###      status: succeed
-#    - config_path: integration_tests/v4_invalid_config.json
-#      status: failed
-#
-#  discovery:
-#    tests:
-#    - config_path: secrets/config.json
-#    - config_path: secrets/parquet_config.json
-#    - config_path: secrets/avro_config.json
-#    - config_path: secrets/jsonl_config.json
-#    - config_path: secrets/jsonl_newlines_config.json
-#      # v4
-#    - config_path: secrets/v4_config.json
-#      backward_compatibility_tests_config:
-#        disable_for_version: 3.1.2 # This backwards compatibility test cannot pass because it tries to run the v4 config with the v3.1.2 connector
-#    - config_path: secrets/v4_parquet_config.json
-#      backward_compatibility_tests_config:
-#        disable_for_version: 3.1.2 # This backwards compatibility test cannot pass because it tries to run the v4 config with the v3.1.2 connector
-#    - config_path: secrets/v4_avro_config.json
-#      backward_compatibility_tests_config:
-#        disable_for_version: 3.1.2 # This backwards compatibility test cannot pass because it tries to run the v4 config with the v3.1.2 connector
-#    - config_path: secrets/v4_jsonl_config.json
-#      backward_compatibility_tests_config:
-#        disable_for_version: 3.1.2 # This backwards compatibility test cannot pass because it tries to run the v4 config with the v3.1.2 connector
-###    - config_path: secrets/v4_jsonl_newlines_config.json
-###      backward_compatibility_tests_config:
-###        disable_for_version: 3.1.2 # This backwards compatibility test cannot pass because it tries to run the v4 config with the v3.1.2 connector
-#
-#  full_refresh:
-#    tests:
-#    - config_path: secrets/config.json
-#      configured_catalog_path: integration_tests/configured_catalogs/csv.json
-#      timeout_seconds: 1800
-#    - config_path: secrets/parquet_config.json
-#      configured_catalog_path: integration_tests/configured_catalogs/parquet.json
-#      timeout_seconds: 1800
-#    - config_path: secrets/avro_config.json
-#      configured_catalog_path: integration_tests/configured_catalogs/avro.json
-#      timeout_seconds: 1800
-#    - config_path: secrets/jsonl_config.json
-#      configured_catalog_path: integration_tests/configured_catalogs/jsonl.json
-#      timeout_seconds: 1800
-#    - config_path: secrets/jsonl_newlines_config.json
-#      configured_catalog_path: integration_tests/configured_catalogs/jsonl.json
-#      timeout_seconds: 1800
-#      # v4
-#    - config_path: secrets/v4_config.json
-#      configured_catalog_path: integration_tests/configured_catalogs/csv.json
-#      timeout_seconds: 1800
-#    - config_path: secrets/v4_parquet_config.json
-#      configured_catalog_path: integration_tests/configured_catalogs/parquet.json
-#      timeout_seconds: 1800
-#    - config_path: secrets/v4_avro_config.json
-#      configured_catalog_path: integration_tests/configured_catalogs/avro.json
-#      timeout_seconds: 1800
-#    - config_path: secrets/v4_jsonl_config.json
-#      configured_catalog_path: integration_tests/configured_catalogs/jsonl.json
-#      timeout_seconds: 1800
-###    - config_path: secrets/v4_jsonl_newlines_config.json
-###      configured_catalog_path: integration_tests/configured_catalogs/jsonl.json
-###      timeout_seconds: 1800
-#
-#  incremental:
-#    tests:
-#    - config_path: secrets/config.json
-#      configured_catalog_path: integration_tests/configured_catalogs/csv.json
-#      cursor_paths:
-#        test:
-#        - _ab_source_file_last_modified
-#      future_state:
-#        future_state_path: integration_tests/abnormal_state.json
-#      timeout_seconds: 1800
-#    - config_path: secrets/parquet_config.json
-#      configured_catalog_path: integration_tests/configured_catalogs/parquet.json
-#      cursor_paths:
-#        test:
-#        - _ab_source_file_last_modified
-#      future_state:
-#        future_state_path: integration_tests/abnormal_state.json
-#      timeout_seconds: 1800
-#    - config_path: secrets/avro_config.json
-#      configured_catalog_path: integration_tests/configured_catalogs/avro.json
-#      cursor_paths:
-#        test:
-#        - _ab_source_file_last_modified
-#      future_state:
-#        future_state_path: integration_tests/abnormal_state.json
-#      timeout_seconds: 1800
-#    - config_path: secrets/jsonl_config.json
-#      configured_catalog_path: integration_tests/configured_catalogs/jsonl.json
-#      cursor_paths:
-#        test:
-#        - _ab_source_file_last_modified
-#      future_state:
-#        future_state_path: integration_tests/abnormal_state.json
-#      timeout_seconds: 1800
-#    - config_path: secrets/jsonl_newlines_config.json
-#      configured_catalog_path: integration_tests/configured_catalogs/jsonl.json
-#      cursor_paths:
-#        test:
-#        - _ab_source_file_last_modified
-#      future_state:
-#        future_state_path: integration_tests/abnormal_state.json
-#      timeout_seconds: 1800
-#      # v4
-#    - config_path: secrets/v4_config.json
-#      configured_catalog_path: integration_tests/configured_catalogs/csv.json
-#      cursor_paths:
-#        test:
-#        - _ab_source_file_last_modified
-#      future_state:
-#        future_state_path: integration_tests/v4_abnormal_state.json
-#      timeout_seconds: 1800
-#    - config_path: secrets/v4_parquet_config.json
-#      configured_catalog_path: integration_tests/configured_catalogs/parquet.json
-#      cursor_paths:
-#        test:
-#        - _ab_source_file_last_modified
-#      future_state:
-#        future_state_path: integration_tests/v4_abnormal_state.json
-#      timeout_seconds: 1800
-#    - config_path: secrets/v4_avro_config.json
-#      configured_catalog_path: integration_tests/configured_catalogs/avro.json
-#      cursor_paths:
-#        test:
-#        - _ab_source_file_last_modified
-#      future_state:
-#        future_state_path: integration_tests/v4_abnormal_state.json
-#      timeout_seconds: 1800
-#    - config_path: secrets/v4_jsonl_config.json
-#      configured_catalog_path: integration_tests/configured_catalogs/jsonl.json
-#      cursor_paths:
-#        test:
-#        - _ab_source_file_last_modified
-#      future_state:
-#        future_state_path: integration_tests/v4_abnormal_state.json
-#      timeout_seconds: 1800
-##    - config_path: secrets/v4_jsonl_newlines_config.json
-##      configured_catalog_path: integration_tests/configured_catalogs/jsonl.json
-##      cursor_paths:
-##        test:
-##        - _ab_source_file_last_modified
-##      future_state:
-##        future_state_path: integration_tests/v4_abnormal_state.json
-##      timeout_seconds: 1800
+    - config_path: secrets/parquet_config.json
+      configured_catalog_path: integration_tests/configured_catalogs/parquet.json
+      timeout_seconds: 1800
+    - config_path: secrets/avro_config.json
+      configured_catalog_path: integration_tests/configured_catalogs/avro.json
+      timeout_seconds: 1800
+    - config_path: secrets/jsonl_config.json
+      configured_catalog_path: integration_tests/configured_catalogs/jsonl.json
+      timeout_seconds: 1800
+    - config_path: secrets/jsonl_newlines_config.json
+      configured_catalog_path: integration_tests/configured_catalogs/jsonl.json
+      timeout_seconds: 1800
 
-#  spec:
-#    tests:
-#    - spec_path: integration_tests/spec.json
-      # v4
-#    - spec_path: integration_tests/v4_spec.json
-
+  incremental:
+    tests:
+    - config_path: secrets/config.json
+      configured_catalog_path: integration_tests/configured_catalogs/csv.json
+      cursor_paths:
+        test:
+        - _ab_source_file_last_modified
+      future_state:
+        future_state_path: integration_tests/abnormal_state.json
+      timeout_seconds: 1800
+    - config_path: secrets/parquet_config.json
+      configured_catalog_path: integration_tests/configured_catalogs/parquet.json
+      cursor_paths:
+        test:
+        - _ab_source_file_last_modified
+      future_state:
+        future_state_path: integration_tests/abnormal_state.json
+      timeout_seconds: 1800
+    - config_path: secrets/avro_config.json
+      configured_catalog_path: integration_tests/configured_catalogs/avro.json
+      cursor_paths:
+        test:
+        - _ab_source_file_last_modified
+      future_state:
+        future_state_path: integration_tests/abnormal_state.json
+      timeout_seconds: 1800
+    - config_path: secrets/jsonl_config.json
+      configured_catalog_path: integration_tests/configured_catalogs/jsonl.json
+      cursor_paths:
+        test:
+        - _ab_source_file_last_modified
+      future_state:
+        future_state_path: integration_tests/abnormal_state.json
+      timeout_seconds: 1800
+    - config_path: secrets/jsonl_newlines_config.json
+      configured_catalog_path: integration_tests/configured_catalogs/jsonl.json
+      cursor_paths:
+        test:
+        - _ab_source_file_last_modified
+      future_state:
+        future_state_path: integration_tests/abnormal_state.json
+      timeout_seconds: 1800
+  spec:
+    tests:
+    - spec_path: integration_tests/spec.json
 connector_image: airbyte/source-s3:dev
-#test_strictness_level: high+test_strictness_level: high