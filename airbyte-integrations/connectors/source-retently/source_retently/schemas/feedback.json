--- conflicted
+++ resolved
@@ -3,159 +3,6 @@
   "type": "object",
   "additionalProperties": true,
   "properties": {
-<<<<<<< HEAD
-    "id": {
-      "type": "string"
-    },
-    "customerId": {
-      "type": "string"
-    },
-    "email": {
-      "type": "string"
-    },
-    "firstName": {
-      "type": "string"
-    },
-    "lastName": {
-      "type": "string"
-    },
-    "companyName": {
-      "type": "string"
-    },
-    "companyId": {
-      "type": "string"
-    },
-    "jobTitle": {
-      "type": "string"
-    },
-    "country": {
-      "type": "string"
-    },
-    "state": {
-      "type": "string"
-    },
-    "city": {
-      "type": "string"
-    },
-    "tags": {
-      "type": "array",
-      "items": [
-        {
-          "type": "string"
-        }
-      ]
-    },
-    "customProps": {
-      "type": "array",
-      "items": [
-        {
-          "type": "object",
-          "properties": {
-            "name": {
-              "type": "string"
-            },
-            "type": {
-              "type": "string"
-            },
-            "value": {
-              "type": ["string", "integer", "number", "boolean"]
-            }
-          }
-        }
-      ]
-    },
-    "campaignName": {
-      "type": "string"
-    },
-    "campaignId": {
-      "type": "string"
-    },
-    "createdDate": {
-      "type": "string"
-    },
-    "score": {
-      "type": "integer"
-    },
-    "comment": {
-      "type": "string"
-    },
-    "checkbox": {
-      "type": "boolean"
-    },
-    "additionalQuestions": {
-      "type": "array",
-      "items": [
-        {
-          "type": "object",
-          "properties": {
-            "type": {
-              "type": "string"
-            },
-            "questionText": {
-              "type": "string"
-            },
-            "metricsType": {
-              "type": "string"
-            },
-            "answer": {
-              "type": ["string", "integer", "number", "boolean"]
-            }
-          }
-        }
-      ]
-    },
-    "feedbackTags": {
-      "type": "array",
-      "items": [
-        {
-          "type": "string"
-        }
-      ]
-    },
-    "notes": {
-      "type": "array",
-      "items": [
-        {
-          "type": "object",
-          "properties": {
-            "author": {
-              "type": "string"
-            },
-            "content": {
-              "type": "string"
-            },
-            "metricsType": {
-              "type": "string"
-            },
-            "date": {
-              "type": "string"
-            }
-          }
-        }
-      ]
-    },
-    "status": {
-      "type": "string"
-    },
-    "assigned": {
-      "type": "string"
-    },
-    "ratingCategory": {
-      "type": "string"
-    },
-    "resolved": {
-      "type": "boolean"
-    },
-    "channel": {
-      "type": "string"
-    },
-    "metricsType": {
-      "type": "string"
-    },
-    "isBogus": {
-      "type": "boolean"
-    }
-=======
     "companyId": { "type": "string" },
     "id": { "type": "string" },
     "customerId": { "type": "string" },
@@ -200,6 +47,5 @@
     "channel": { "type": "string" },
     "metricsType": { "type": "string" },
     "isBogus": { "type": "boolean" }
->>>>>>> cf590d76
   }
 }