--- conflicted
+++ resolved
@@ -10,11 +10,7 @@
   connectorSubtype: api
   connectorType: source
   definitionId: 36c891d9-4bd9-43ac-bad2-10e12756272c
-<<<<<<< HEAD
-  dockerImageTag: 3.0.0
-=======
   dockerImageTag: 3.0.1
->>>>>>> 9a67b7fa
   dockerRepository: airbyte/source-hubspot
   documentationUrl: https://docs.airbyte.com/integrations/sources/hubspot
   githubIssueLabel: source-hubspot
