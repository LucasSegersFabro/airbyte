data:
  allowedHosts:
    hosts:
      - sandbox-quickbooks.api.intuit.com
      - quickbooks.api.intuit.com
      - oauth.platform.intuit.com
  connectorSubtype: api
  connectorType: source
  definitionId: cf9c4355-b171-4477-8f2d-6c5cc5fc8b7e
<<<<<<< HEAD
  dockerImageTag: 2.0.1
=======
  dockerImageTag: 2.0.3
>>>>>>> 4532c195
  dockerRepository: airbyte/source-quickbooks
  githubIssueLabel: source-quickbooks
  icon: quickbooks.svg
  license: MIT
  name: QuickBooks
  registries:
    cloud:
      enabled: true
    oss:
      enabled: true
  releaseStage: alpha
  documentationUrl: https://docs.airbyte.com/integrations/sources/quickbooks
  tags:
    - language:low-code
    - language:python
metadataSpecVersion: "1.0"<|MERGE_RESOLUTION|>--- conflicted
+++ resolved
@@ -7,11 +7,7 @@
   connectorSubtype: api
   connectorType: source
   definitionId: cf9c4355-b171-4477-8f2d-6c5cc5fc8b7e
-<<<<<<< HEAD
-  dockerImageTag: 2.0.1
-=======
-  dockerImageTag: 2.0.3
->>>>>>> 4532c195
+  dockerImageTag: 2.0.4
   dockerRepository: airbyte/source-quickbooks
   githubIssueLabel: source-quickbooks
   icon: quickbooks.svg
