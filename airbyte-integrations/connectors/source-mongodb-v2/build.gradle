plugins {
    id 'application'
    id 'airbyte-java-connector'
    alias(libs.plugins.kotlin.jvm)
}

airbyteJavaConnector {
<<<<<<< HEAD
    cdkVersionRequired = '0.7.6'
=======
    cdkVersionRequired = '0.7.9'
>>>>>>> 4feef2e5
    features = ['db-sources']
    useLocalCdk = false
}

airbyteJavaConnector.addCdkDependencies()

application {
    mainClass = 'io.airbyte.integrations.source.mongodb.MongoDbSource'
    applicationDefaultJvmArgs = ['-XX:+ExitOnOutOfMemoryError', '-XX:MaxRAMPercentage=75.0']
}

configurations {
    dataGenerator.extendsFrom testImplementation
    debeziumTest.extendsFrom testImplementation
}

sourceSets {
    dataGenerator {
        kotlin {
            srcDirs('src/test/generator')
        }
    }
    debeziumTest {
        kotlin {
            srcDirs('src/test/debezium')
        }
    }
}

dependencies {
    implementation libs.mongo.driver.sync

    testImplementation libs.testcontainers.mongodb

    integrationTestJavaImplementation libs.apache.commons.lang
    integrationTestJavaImplementation project(':airbyte-integrations:connectors:source-mongodb-v2')

    dataGeneratorImplementation project(':airbyte-cdk:java:airbyte-cdk:airbyte-commons')

    dataGeneratorImplementation project(':airbyte-integrations:connectors:source-mongodb-v2')
    dataGeneratorImplementation libs.mongo.driver.sync
    dataGeneratorImplementation libs.kotlin.logging
    dataGeneratorImplementation libs.kotlinx.cli
    dataGeneratorImplementation (libs.java.faker) {
        exclude module: 'snakeyaml'
    }
    dataGeneratorImplementation libs.jackson.databind
    dataGeneratorImplementation libs.bundles.slf4j
    dataGeneratorImplementation libs.slf4j.simple
    dataGeneratorImplementation libs.kotlinx.cli.jvm
    dataGeneratorImplementation 'org.yaml:snakeyaml:2.2'

    debeziumTestImplementation libs.debezium.api
    debeziumTestImplementation libs.debezium.embedded
    debeziumTestImplementation libs.debezium.sqlserver
    debeziumTestImplementation libs.debezium.mysql
    debeziumTestImplementation libs.debezium.postgres
    debeziumTestImplementation libs.debezium.mongodb
    debeziumTestImplementation libs.bundles.slf4j
    debeziumTestImplementation libs.slf4j.simple
    debeziumTestImplementation libs.kotlinx.cli.jvm
    debeziumTestImplementation libs.spotbugs.annotations
}

/*
 * Executes the script that generates test data and inserts it into the provided database/collection.
 *
 * To execute this task, use the following command:
 *
 * ./gradlew :airbyte-integrations:connectors:source-mongodb-v2:generateTestData -PconnectionString=<connection string> -PdatabaseName=<database name> -PcollectionName=<collection name> -Pusername=<username>
 *
 * Optionally, you can provide -PnumberOfDocuments to change the number of generated documents from the default (10,000).
 */
tasks.register('generateTestData', JavaExec) {
    def arguments = []

    if(project.hasProperty('collectionName')) {
        arguments.addAll(['--collection-name', collectionName])
    }
    if(project.hasProperty('connectionString')) {
        arguments.addAll(['--connection-string', connectionString])
    }
    if(project.hasProperty('databaseName')) {
        arguments.addAll(['--database-name', databaseName])
    }
    if (project.hasProperty('numberOfDocuments')) {
        arguments.addAll(['--number', numberOfDocuments])
    }
    if(project.hasProperty('username')) {
        arguments.addAll(['--username', username])
    }

    classpath = sourceSets.dataGenerator.runtimeClasspath
    main 'io.airbyte.integrations.source.mongodb.MongoDbInsertClient'
    standardInput = System.in
    args arguments
}

/**
 * Executes the Debezium MongoDB Connector test harness.
 *
 * To execute this task, use the following command:
 *
 * ./gradlew :airbyte-integrations:connectors:source-mongodb-v2:debeziumTest -PconnectionString=<connection string> -PdatabaseName=<database name> -PcollectionName=<collection name> -Pusername=<username>
 */
tasks.register('debeziumTest', JavaExec) {
    def arguments = []

    if(project.hasProperty('collectionName')) {
        arguments.addAll(['--collection-name', collectionName])
    }
    if(project.hasProperty('connectionString')) {
        arguments.addAll(['--connection-string', connectionString])
    }
    if(project.hasProperty('databaseName')) {
        arguments.addAll(['--database-name', databaseName])
    }
    if(project.hasProperty('username')) {
        arguments.addAll(['--username', username])
    }

    classpath = sourceSets.debeziumTest.runtimeClasspath
    main 'io.airbyte.integrations.source.mongodb.DebeziumMongoDbConnectorTest'
    standardInput = System.in
    args arguments
}<|MERGE_RESOLUTION|>--- conflicted
+++ resolved
@@ -5,11 +5,7 @@
 }
 
 airbyteJavaConnector {
-<<<<<<< HEAD
-    cdkVersionRequired = '0.7.6'
-=======
     cdkVersionRequired = '0.7.9'
->>>>>>> 4feef2e5
     features = ['db-sources']
     useLocalCdk = false
 }
