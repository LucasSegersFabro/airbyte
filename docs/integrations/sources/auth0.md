# Auth0

Auth0 is a flexible, drop-in solution to add authentication and authorization services to your applications.

The source connector fetches data from [Auth0 Management API](https://auth0.com/docs/api/authentication#introduction)

## Prerequisites

* You own an Auth0 account, free or paid.
* Follow the [Setup guide](#setup-guide) to authorize Airbyte to read data from your account.

## Setup guide

### Step 1: Set up an Auth0 account

1. It's free to [sign up an account](https://auth0.com/signup) in Auth0.
2. Confirm your Email.

### Step 2.1: Get an Access Tokens for Testing

1. In Auth0, go to [the Api Explorer tab of your Auth0 Management API](https://manage.auth0.com/#/apis/management/explorer). A token is automatically generated and displayed there.
2. Click **Copy Token**.
3. In Airbyte, choose **OAuth2 Access Token** under the **Authentication Method** menu, Paste the token to the text box of **OAuth2 Access Token**
4. Click **Save** to test the connectivity.
5. More details can be found from [this documentation](https://auth0.com/docs/secure/tokens/access-tokens/get-management-api-access-tokens-for-testing).

### Step 2.2: Create a new app for OAuth2

1. To make scheduled frequent calls for a production environment, you have setup an OAuth2 integration so that Airbyte can generate the access token automatically.
2. In Auth0, go to [Dashboard > Applications > Applications](https://manage.auth0.com/?#/applications).
3. Create a new application, name it **Airbyte**. Choose the application type **Machine to Machine Applications**
4. Select the Management API V2, this is the api you want call from Airbyte.
5. Each M2M app that accesses an API must be granted a set of permissions (or scopes). Here, we only need permissions starting with `read` (e.g. *read:users*). Under the [API doc](https://auth0.com/docs/api/management/v2#!/Users/get_users), each api will list the required scopes.
6. More details can be found from [this documentation](https://auth0.com/docs/secure/tokens/access-tokens/get-management-api-access-tokens-for-production).

## Supported sync modes

The Auth0 source connector supports the following [sync modes](https://docs.airbyte.com/cloud/core-concepts#connection-sync-modes):
 - Full Refresh
 - Incremental

## Supported Streams

- [Clients](https://auth0.com/docs/api/management/v2#!/Clients/get_clients)
- [Organizations](https://auth0.com/docs/api/management/v2#!/Organizations/get_organizations)
- [OrganizationMembers](https://auth0.com/docs/api/management/v2#!/Organizations/get_members)
- [OrganizationMemberRoles](https://auth0.com/docs/api/management/v2#!/Organizations/get_organization_member_roles)
- [Users](https://auth0.com/docs/api/management/v2#!/Users/get_users)
- [Clients](https://auth0.com/docs/api/management/v2/clients/get-clients)

## Performance considerations

The connector is restricted by Auth0 [rate limits](https://auth0.com/docs/troubleshoot/customer-support/operational-policies/rate-limit-policy/management-api-endpoint-rate-limits).

## Changelog

| Version | Date       | Pull Request                                             | Subject                                                                        |
|:--------|:-----------|:---------------------------------------------------------|:-------------------------------------------------------------------------------|
<<<<<<< HEAD
|  1.0.0  | 2023-08-03 | [*****](https://github.com/airbytehq/airbyte/pull/*****) | Migrate to Low-Code CDK                                                        |
|  0.2.0  | 2023-05-23 | [26445](https://github.com/airbytehq/airbyte/pull/26445) | Add Clients stream                                                             |
|  0.1.0  | 2022-10-21 | TBD                                                      | Add Auth0 and Users stream                                                     |
=======
| 0.3.0  | 2023-06-20 | TBD | Add Organizations, OrganizationMembers, OrganizationMemberRoles streams |
| 0.2.0  | 2023-05-23 | 26445 | Add Clients stream |
| 0.1.0  | 2022-10-21 | TBD | Add Auth0 and Users stream |
>>>>>>> 4540eab2
<|MERGE_RESOLUTION|>--- conflicted
+++ resolved
@@ -56,12 +56,7 @@
 
 | Version | Date       | Pull Request                                             | Subject                                                                        |
 |:--------|:-----------|:---------------------------------------------------------|:-------------------------------------------------------------------------------|
-<<<<<<< HEAD
-|  1.0.0  | 2023-08-03 | [*****](https://github.com/airbytehq/airbyte/pull/*****) | Migrate to Low-Code CDK                                                        |
+|  1.0.0  | 2023-08-03 | [28972](https://github.com/airbytehq/airbyte/pull/28972) | Migrate to Low-Code CDK                                                        |
+|  0.3.0  | 2023-06-20 | TBD                                                      | Add Organizations, OrganizationMembers, OrganizationMemberRoles streams |
 |  0.2.0  | 2023-05-23 | [26445](https://github.com/airbytehq/airbyte/pull/26445) | Add Clients stream                                                             |
 |  0.1.0  | 2022-10-21 | TBD                                                      | Add Auth0 and Users stream                                                     |
-=======
-| 0.3.0  | 2023-06-20 | TBD | Add Organizations, OrganizationMembers, OrganizationMemberRoles streams |
-| 0.2.0  | 2023-05-23 | 26445 | Add Clients stream |
-| 0.1.0  | 2022-10-21 | TBD | Add Auth0 and Users stream |
->>>>>>> 4540eab2
