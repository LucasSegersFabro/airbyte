--- conflicted
+++ resolved
@@ -71,10 +71,7 @@
 
 | Version | Date       | Pull Request                                            | Subject        |
 | :------ | :--------- | :------------------------------------------------------ | :------------- |
-<<<<<<< HEAD
-| 0.1.1   | 2024-05-30 | [38679](https://github.com/airbytehq/airbyte/pull/38679) | Make compatible with builder |
-| 0.1.0   | 2023-04-14 | [Init](https://github.com/airbytehq/airbyte/pull/25532) | Initial commit |
-=======
+| 0.1.8 | 2024-07-16 | [38679](https://github.com/airbytehq/airbyte/pull/38679) | Make compatible with builder |
 | 0.1.7 | 2024-07-13 | [41815](https://github.com/airbytehq/airbyte/pull/41815) | Update dependencies |
 | 0.1.6 | 2024-07-10 | [41444](https://github.com/airbytehq/airbyte/pull/41444) | Update dependencies |
 | 0.1.5 | 2024-07-09 | [41250](https://github.com/airbytehq/airbyte/pull/41250) | Update dependencies |
@@ -84,5 +81,4 @@
 | 0.1.1 | 2024-05-20 | [38390](https://github.com/airbytehq/airbyte/pull/38390) | [autopull] base image + poetry + up_to_date |
 | 0.1.0   | 2023-04-14 | [Init](https://github.com/airbytehq/airbyte/pull/25532) | Initial commit |
 
-</details>
->>>>>>> 79325e41
+</details>