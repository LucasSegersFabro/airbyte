--- conflicted
+++ resolved
@@ -79,7 +79,6 @@
 
 | Version | Date       | Pull Request                                             | Subject                                                                                                                        |
 | :------ | :--------- | :------------------------------------------------------- | :----------------------------------------------------------------------------------------------------------------------------- |
-<<<<<<< HEAD
 | 1.2.1 | 2024-06-04 | [38942](https://github.com/airbytehq/airbyte/pull/38942) | [autopull] Upgrade base image to v1.2.1 |
 | 1.2.0 | 2024-03-13 | [35450](https://github.com/airbytehq/airbyte/pull/35450) | Migrated to low-code |
 | 1.1.6 | 2024-03-12 | [35982](https://github.com/airbytehq/airbyte/pull/35982) | Added additional `query param` to guarantee the records are in `asc` order |
@@ -110,36 +109,5 @@
 | 0.1.4 | 2021-11-05 | [7626](https://github.com/airbytehq/airbyte/pull/7626) | Improve 'backoff' for HTTP requests |
 | 0.1.3 | 2021-09-17 | [6149](https://github.com/airbytehq/airbyte/pull/6149) | Update `discount` and `order` schema |
 | 0.1.2 | 2021-09-17 | [6149](https://github.com/airbytehq/airbyte/pull/6149) | Change `cursor_field` for Incremental streams |
-=======
-| 1.2.0   | 2024-03-13 | [35450](https://github.com/airbytehq/airbyte/pull/35450) | Migrated to low-code                                                                                                           |
-| 1.1.6   | 2024-03-12 | [35982](https://github.com/airbytehq/airbyte/pull/35982) | Added additional `query param` to guarantee the records are in `asc` order                                                     |
-| 1.1.5   | 2024-02-12 | [35182](https://github.com/airbytehq/airbyte/pull/35182) | Manage dependencies with Poetry.                                                                                               |
-| 1.1.4   | 2024-02-02 | [34772](https://github.com/airbytehq/airbyte/pull/34772) | Fix airbyte-lib distribution                                                                                                   |
-| 1.1.3   | 2024-01-31 | [34707](https://github.com/airbytehq/airbyte/pull/34707) | Added the UI toggle `Use 'Orders' Deprecated API` to switch between `deprecated` and `modern` api versions for `Orders` stream |
-| 1.1.2   | 2023-11-03 | [32132](https://github.com/airbytehq/airbyte/pull/32132) | Reduced `period in days` value for `Subscriptions` stream, to avoid `504 - Gateway TimeOut` error                              |
-| 1.1.1   | 2023-09-26 | [30782](https://github.com/airbytehq/airbyte/pull/30782) | For the new style pagination, pass only limit along with cursor                                                                |
-| 1.1.0   | 2023-09-26 | [30756](https://github.com/airbytehq/airbyte/pull/30756) | Fix pagination and slicing                                                                                                     |
-| 1.0.1   | 2023-08-30 | [29992](https://github.com/airbytehq/airbyte/pull/29992) | Revert for orders stream to use old API version 2021-01                                                                        |
-| 1.0.0   | 2023-06-22 | [27612](https://github.com/airbytehq/airbyte/pull/27612) | Change data type of the `shopify_variant_id_not_found` field of the `Charges` stream                                           |
-| 0.2.10  | 2023-06-20 | [27503](https://github.com/airbytehq/airbyte/pull/27503) | Update API version to 2021-11                                                                                                  |
-| 0.2.9   | 2023-04-10 | [25009](https://github.com/airbytehq/airbyte/pull/25009) | Fix owner slicing for `Metafields` stream                                                                                      |
-| 0.2.8   | 2023-04-07 | [24990](https://github.com/airbytehq/airbyte/pull/24990) | Add slicing to connector                                                                                                       |
-| 0.2.7   | 2023-02-13 | [22901](https://github.com/airbytehq/airbyte/pull/22901) | Specified date formatting in specification                                                                                     |
-| 0.2.6   | 2023-02-21 | [22473](https://github.com/airbytehq/airbyte/pull/22473) | Use default availability strategy                                                                                              |
-| 0.2.5   | 2023-01-27 | [22021](https://github.com/airbytehq/airbyte/pull/22021) | Set `AvailabilityStrategy` for streams explicitly to `None`                                                                    |
-| 0.2.4   | 2022-10-11 | [17822](https://github.com/airbytehq/airbyte/pull/17822) | Do not parse JSON in `should_retry`                                                                                            |
-| 0.2.3   | 2022-10-11 | [17822](https://github.com/airbytehq/airbyte/pull/17822) | Do not parse JSON in `should_retry`                                                                                            |
-| 0.2.2   | 2022-10-05 | [17608](https://github.com/airbytehq/airbyte/pull/17608) | Skip stream if we receive 403 error                                                                                            |
-| 0.2.2   | 2022-09-28 | [17304](https://github.com/airbytehq/airbyte/pull/17304) | Migrate to per-stream state.                                                                                                   |
-| 0.2.1   | 2022-09-23 | [17080](https://github.com/airbytehq/airbyte/pull/17080) | Fix `total_weight` value to be `int` instead of `float`                                                                        |
-| 0.2.0   | 2022-09-21 | [16959](https://github.com/airbytehq/airbyte/pull/16959) | Use TypeTransformer to reliably convert to schema declared data types                                                          |
-| 0.1.8   | 2022-08-27 | [16045](https://github.com/airbytehq/airbyte/pull/16045) | Force total_weight to be an integer                                                                                            |
-| 0.1.7   | 2022-07-24 | [14978](https://github.com/airbytehq/airbyte/pull/14978) | Set `additionalProperties` to True, to guarantee backward cababilities                                                         |
-| 0.1.6   | 2022-07-21 | [14902](https://github.com/airbytehq/airbyte/pull/14902) | Increased test coverage, fixed broken `charges`, `orders` schemas, added state checkpoint                                      |
-| 0.1.5   | 2022-01-26 | [9808](https://github.com/airbytehq/airbyte/pull/9808)   | Update connector fields title/description                                                                                      |
-| 0.1.4   | 2021-11-05 | [7626](https://github.com/airbytehq/airbyte/pull/7626)   | Improve 'backoff' for HTTP requests                                                                                            |
-| 0.1.3   | 2021-09-17 | [6149](https://github.com/airbytehq/airbyte/pull/6149)   | Update `discount` and `order` schema                                                                                           |
-| 0.1.2   | 2021-09-17 | [6149](https://github.com/airbytehq/airbyte/pull/6149)   | Change `cursor_field` for Incremental streams                                                                                  |
 
-</details>
->>>>>>> 2914cad5
+</details>