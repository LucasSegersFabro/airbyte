# Sentry

This page contains the setup guide and reference information for the Sentry source connector.

## Prerequisites

To set up the Sentry source connector, you'll need the Sentry [project name](https://docs.sentry.io/product/projects/), [authentication token](https://docs.sentry.io/api/auth/#auth-tokens), and [organization](https://docs.sentry.io/product/accounts/membership/).

## Set up the Sentry connector in Airbyte

1. [Log into your Airbyte Cloud](https://cloud.airbyte.com/workspaces) account or navigate to the Airbyte Open Source dashboard.
2. Click **Sources** and then click **+ New source**.
3. On the Set up the source page, select **Sentry** from the Source type dropdown.
4. Enter the name for the Sentry connector.
5. For **Project**, enter the name of the [Sentry project](https://docs.sentry.io/product/projects/) you want to sync.
6. For **Host Name**, enter the host name of your self-hosted Sentry API Server. If your server isn't self-hosted, leave the field blank.
7. For **Authentication Tokens**, enter the [Sentry authentication token](https://docs.sentry.io/api/auth/#auth-tokens).
8. For **Organization**, enter the [Sentry Organization](https://docs.sentry.io/product/accounts/membership/) the groups belong to.
9. Click **Set up source**.

## Supported sync modes

The Sentry source connector supports the following [sync modes](https://docs.airbyte.com/cloud/core-concepts#connection-sync-modes):

- [Full Refresh - Overwrite](https://docs.airbyte.com/understanding-airbyte/connections/full-refresh-overwrite/)
- [Full Refresh - Append](https://docs.airbyte.com/understanding-airbyte/connections/full-refresh-append)
- [Incremental - Append](https://docs.airbyte.com/understanding-airbyte/connections/incremental-append)
- [Incremental - Append + Deduped](https://docs.airbyte.com/understanding-airbyte/connections/incremental-append-deduped)

## Supported Streams

- [Events](https://docs.sentry.io/api/events/list-a-projects-error-events/)
- [Issues](https://docs.sentry.io/api/events/list-a-projects-issues/)
- [Projects](https://docs.sentry.io/api/projects/list-your-projects/)
- [Releases](https://docs.sentry.io/api/releases/list-an-organizations-releases/)

## Data type map

| Integration Type    | Airbyte Type |
| :------------------ | :----------- |
| `string`            | `string`     |
| `integer`, `number` | `number`     |
| `array`             | `array`      |
| `object`            | `object`     |

## Changelog

| Version | Date       | Pull Request                                             | Subject                                                                 |
|:--------|:-----------|:---------------------------------------------------------|:------------------------------------------------------------------------|
<<<<<<< HEAD
| 0.4.4 | 2024-04-19 | [36659](https://github.com/airbytehq/airbyte/pull/36659) | Updating to 0.80.0 CDK |
| 0.4.3 | 2024-04-12 | [36659](https://github.com/airbytehq/airbyte/pull/36659) | schema descriptions |
=======
| 0.5.1   | 2024-04-01 | [36731](https://github.com/airbytehq/airbyte/pull/36731) | Add `%Y-%m-%dT%H:%M:%S%z` to date time formats.                         |
| 0.5.0   | 2024-03-27 | [35755](https://github.com/airbytehq/airbyte/pull/35755) | Migrate to low-code.                                                    |
>>>>>>> 48930e49
| 0.4.2   | 2024-03-25 | [36448](https://github.com/airbytehq/airbyte/pull/36448) | Unpin CDK version                                                       |
| 0.4.1   | 2024-02-12 | [35145](https://github.com/airbytehq/airbyte/pull/35145) | Manage dependencies with Poetry                                         |
| 0.4.0   | 2024-01-05 | [32957](https://github.com/airbytehq/airbyte/pull/32957) | Added undeclared fields to schema and migrated to base image            |
| 0.3.0   | 2023-09-05 | [30192](https://github.com/airbytehq/airbyte/pull/30192) | Added undeclared fields to schema                                       |
| 0.2.4   | 2023-08-14 | [29401](https://github.com/airbytehq/airbyte/pull/29401) | Fix `null` value in stream state                                        |
| 0.2.3   | 2023-08-03 | [29023](https://github.com/airbytehq/airbyte/pull/29023) | Add incremental for `issues` stream                                     |
| 0.2.2   | 2023-05-02 | [25759](https://github.com/airbytehq/airbyte/pull/25759) | Change stream that used in check_connection                             |
| 0.2.1   | 2023-04-27 | [25602](https://github.com/airbytehq/airbyte/pull/25602) | Add validation of project and organization names during connector setup |
| 0.2.0   | 2023-04-03 | [23923](https://github.com/airbytehq/airbyte/pull/23923) | Add Releases stream                                                     |
| 0.1.12  | 2023-03-01 | [23619](https://github.com/airbytehq/airbyte/pull/23619) | Fix bug when `stream state` is `None` or any other bad value occurs     |
| 0.1.11  | 2023-02-02 | [22303](https://github.com/airbytehq/airbyte/pull/22303) | Turn ON default AvailabilityStrategy                                    |
| 0.1.10  | 2023-01-27 | [22041](https://github.com/airbytehq/airbyte/pull/22041) | Set `AvailabilityStrategy` for streams explicitly to `None`             |
| 0.1.9   | 2022-12-20 | [21864](https://github.com/airbytehq/airbyte/pull/21864) | Add state persistence to incremental sync                               |
| 0.1.8   | 2022-12-20 | [20709](https://github.com/airbytehq/airbyte/pull/20709) | Add incremental sync                                                    |
| 0.1.7   | 2022-09-30 | [17466](https://github.com/airbytehq/airbyte/pull/17466) | Migrate to per-stream states                                            |
| 0.1.6   | 2022-08-29 | [16112](https://github.com/airbytehq/airbyte/pull/16112) | Revert back to the Python CDK                                           |
| 0.1.5   | 2022-08-24 | [15911](https://github.com/airbytehq/airbyte/pull/15911) | Bugfix to allowing reading schemas at runtime                           |
| 0.1.4   | 2022-08-19 | [15800](https://github.com/airbytehq/airbyte/pull/15800) | Bugfix to allow reading sentry.yaml at runtime                          |
| 0.1.3   | 2022-08-17 | [15734](https://github.com/airbytehq/airbyte/pull/15734) | Fix yaml based on the new schema validator                              |
| 0.1.2   | 2021-12-28 | [15345](https://github.com/airbytehq/airbyte/pull/15345) | Migrate to config-based framework                                       |
| 0.1.1   | 2021-12-28 | [8628](https://github.com/airbytehq/airbyte/pull/8628)   | Update fields in source-connectors specifications                       |
| 0.1.0   | 2021-10-12 | [6975](https://github.com/airbytehq/airbyte/pull/6975)   | New Source: Sentry                                                      |<|MERGE_RESOLUTION|>--- conflicted
+++ resolved
@@ -47,13 +47,8 @@
 
 | Version | Date       | Pull Request                                             | Subject                                                                 |
 |:--------|:-----------|:---------------------------------------------------------|:------------------------------------------------------------------------|
-<<<<<<< HEAD
-| 0.4.4 | 2024-04-19 | [36659](https://github.com/airbytehq/airbyte/pull/36659) | Updating to 0.80.0 CDK |
-| 0.4.3 | 2024-04-12 | [36659](https://github.com/airbytehq/airbyte/pull/36659) | schema descriptions |
-=======
 | 0.5.1   | 2024-04-01 | [36731](https://github.com/airbytehq/airbyte/pull/36731) | Add `%Y-%m-%dT%H:%M:%S%z` to date time formats.                         |
 | 0.5.0   | 2024-03-27 | [35755](https://github.com/airbytehq/airbyte/pull/35755) | Migrate to low-code.                                                    |
->>>>>>> 48930e49
 | 0.4.2   | 2024-03-25 | [36448](https://github.com/airbytehq/airbyte/pull/36448) | Unpin CDK version                                                       |
 | 0.4.1   | 2024-02-12 | [35145](https://github.com/airbytehq/airbyte/pull/35145) | Manage dependencies with Poetry                                         |
 | 0.4.0   | 2024-01-05 | [32957](https://github.com/airbytehq/airbyte/pull/32957) | Added undeclared fields to schema and migrated to base image            |
