# Workable

This page guides you through the process of setting up the Workable source connector.

## Prerequisites

You can find or create a Workable access token within the [Workable Integrations Settings page](https://test-432879.workable.com/backend/settings/integrations). See [this page](https://workable.readme.io/reference/generate-an-access-token#generate-an-api-access-token) for a step-by-step guide.

## Setup guide

## Step 1: Set up the Workable connector in Airbyte

### For Airbyte Cloud:

1. [Log into your Airbyte Cloud](https://cloud.airbyte.com/workspaces) account.
2. In the left navigation bar, click **Sources**. In the top-right corner, click **+new source**.
3. On the Set up the source page, enter the name for the Workable connector and select **Workable** from the Source type dropdown.
4. Enter your `api_token` - Workable Access Token.
5. Enter your `account_subdomain` - Sub-domain for your organization on Workable, e.g. https://YOUR_ACCOUNT_SUBDOMAIN.workable.com.
6. Enter your `created_after_date` - The earliest created at date from which you want to sync your Workable data.
7. Click **Set up source**.

### For Airbyte OSS:

1. Navigate to the Airbyte Open Source dashboard.
2. Set the name for your source.
3. Enter your `api_token` - Workable Access Token.
4. Enter your `account_subdomain` - Sub-domain for your organization on Workable, e.g. https://YOUR_ACCOUNT_SUBDOMAIN.workable.com.
5. Enter your `created_after_date` - The earliest created at date from which you want to sync your Workable data.
6. Click **Set up source**.

## Supported sync modes

The Workable source connector supports the following [sync modes](https://docs.airbyte.com/cloud/core-concepts#connection-sync-modes):

| Feature           | Supported? |
| :---------------- | :--------- |
| Full Refresh Sync | Yes        |
| Incremental Sync  | No         |
| SSL connection    | Yes        |
| Namespaces        | No         |

## Supported Streams

- [Jobs](https://workable.readme.io/reference/jobs)
- [Candidates](https://workable.readme.io/reference/job-candidates-index)
- [Stages](https://workable.readme.io/reference/stages)
- [Recruiters](https://workable.readme.io/reference/recruiters)

## Changelog

<details>
  <summary>Expand to review</summary>

| Version | Date       | Pull Request                                             | Subject              |
| :------ | :--------- | :------------------------------------------------------- | :------------------- |
<<<<<<< HEAD
| 0.2.0   | 2024-08-12 | [43454](https://github.com/airbytehq/airbyte/pull/43454) | Refactor connector to manifest-only format |
| 0.1.13  | 2024-08-10 | [43520](https://github.com/airbytehq/airbyte/pull/43520) | Update dependencies |
| 0.1.12  | 2024-08-03 | [43146](https://github.com/airbytehq/airbyte/pull/43146) | Update dependencies |
| 0.1.11  | 2024-07-27 | [42772](https://github.com/airbytehq/airbyte/pull/42772) | Update dependencies |
| 0.1.10  | 2024-07-20 | [42290](https://github.com/airbytehq/airbyte/pull/42290) | Update dependencies |
| 0.1.9   | 2024-07-16 | [38343](https://github.com/airbytehq/airbyte/pull/38343) | Make compatable with the builder |
| 0.1.8   | 2024-07-13 | [41916](https://github.com/airbytehq/airbyte/pull/41916) | Update dependencies |
| 0.1.7   | 2024-07-10 | [41524](https://github.com/airbytehq/airbyte/pull/41524) | Update dependencies |
| 0.1.6   | 2024-07-09 | [41091](https://github.com/airbytehq/airbyte/pull/41091) | Update dependencies |
| 0.1.5   | 2024-07-06 | [41012](https://github.com/airbytehq/airbyte/pull/41012) | Update dependencies |
| 0.1.4   | 2024-06-25 | [40479](https://github.com/airbytehq/airbyte/pull/40479) | Update dependencies |
| 0.1.3   | 2024-06-22 | [39984](https://github.com/airbytehq/airbyte/pull/39984) | Update dependencies |
| 0.1.2   | 2024-06-06 | [39268](https://github.com/airbytehq/airbyte/pull/39268) | [autopull] Upgrade base image to v1.2.2 |
| 0.1.1   | 2024-05-21 | [38503](https://github.com/airbytehq/airbyte/pull/38503) | [autopull] base image + poetry + up_to_date |
| 0.1.0   | 2022-10-15 | [18033](https://github.com/airbytehq/airbyte/pull/18033) | New Source: Workable |
=======
| 0.1.14 | 2024-08-12 | [43765](https://github.com/airbytehq/airbyte/pull/43765) | Update dependencies |
| 0.1.13 | 2024-08-10 | [43520](https://github.com/airbytehq/airbyte/pull/43520) | Update dependencies |
| 0.1.12 | 2024-08-03 | [43146](https://github.com/airbytehq/airbyte/pull/43146) | Update dependencies |
| 0.1.11 | 2024-07-27 | [42772](https://github.com/airbytehq/airbyte/pull/42772) | Update dependencies |
| 0.1.10 | 2024-07-20 | [42290](https://github.com/airbytehq/airbyte/pull/42290) | Update dependencies |
| 0.1.9 | 2024-07-16 | [38343](https://github.com/airbytehq/airbyte/pull/38343) | Make compatable with the builder |
| 0.1.8 | 2024-07-13 | [41916](https://github.com/airbytehq/airbyte/pull/41916) | Update dependencies |
| 0.1.7 | 2024-07-10 | [41524](https://github.com/airbytehq/airbyte/pull/41524) | Update dependencies |
| 0.1.6 | 2024-07-09 | [41091](https://github.com/airbytehq/airbyte/pull/41091) | Update dependencies |
| 0.1.5 | 2024-07-06 | [41012](https://github.com/airbytehq/airbyte/pull/41012) | Update dependencies |
| 0.1.4 | 2024-06-25 | [40479](https://github.com/airbytehq/airbyte/pull/40479) | Update dependencies |
| 0.1.3 | 2024-06-22 | [39984](https://github.com/airbytehq/airbyte/pull/39984) | Update dependencies |
| 0.1.2 | 2024-06-06 | [39268](https://github.com/airbytehq/airbyte/pull/39268) | [autopull] Upgrade base image to v1.2.2 |
| 0.1.1 | 2024-05-21 | [38503](https://github.com/airbytehq/airbyte/pull/38503) | [autopull] base image + poetry + up_to_date |
| 0.1.0 | 2022-10-15 | [18033](https://github.com/airbytehq/airbyte/pull/18033) | New Source: Workable |
>>>>>>> eb9168cf

</details><|MERGE_RESOLUTION|>--- conflicted
+++ resolved
@@ -54,8 +54,8 @@
 
 | Version | Date       | Pull Request                                             | Subject              |
 | :------ | :--------- | :------------------------------------------------------- | :------------------- |
-<<<<<<< HEAD
 | 0.2.0   | 2024-08-12 | [43454](https://github.com/airbytehq/airbyte/pull/43454) | Refactor connector to manifest-only format |
+| 0.1.14  | 2024-08-12 | [43765](https://github.com/airbytehq/airbyte/pull/43765) | Update dependencies |
 | 0.1.13  | 2024-08-10 | [43520](https://github.com/airbytehq/airbyte/pull/43520) | Update dependencies |
 | 0.1.12  | 2024-08-03 | [43146](https://github.com/airbytehq/airbyte/pull/43146) | Update dependencies |
 | 0.1.11  | 2024-07-27 | [42772](https://github.com/airbytehq/airbyte/pull/42772) | Update dependencies |
@@ -70,22 +70,5 @@
 | 0.1.2   | 2024-06-06 | [39268](https://github.com/airbytehq/airbyte/pull/39268) | [autopull] Upgrade base image to v1.2.2 |
 | 0.1.1   | 2024-05-21 | [38503](https://github.com/airbytehq/airbyte/pull/38503) | [autopull] base image + poetry + up_to_date |
 | 0.1.0   | 2022-10-15 | [18033](https://github.com/airbytehq/airbyte/pull/18033) | New Source: Workable |
-=======
-| 0.1.14 | 2024-08-12 | [43765](https://github.com/airbytehq/airbyte/pull/43765) | Update dependencies |
-| 0.1.13 | 2024-08-10 | [43520](https://github.com/airbytehq/airbyte/pull/43520) | Update dependencies |
-| 0.1.12 | 2024-08-03 | [43146](https://github.com/airbytehq/airbyte/pull/43146) | Update dependencies |
-| 0.1.11 | 2024-07-27 | [42772](https://github.com/airbytehq/airbyte/pull/42772) | Update dependencies |
-| 0.1.10 | 2024-07-20 | [42290](https://github.com/airbytehq/airbyte/pull/42290) | Update dependencies |
-| 0.1.9 | 2024-07-16 | [38343](https://github.com/airbytehq/airbyte/pull/38343) | Make compatable with the builder |
-| 0.1.8 | 2024-07-13 | [41916](https://github.com/airbytehq/airbyte/pull/41916) | Update dependencies |
-| 0.1.7 | 2024-07-10 | [41524](https://github.com/airbytehq/airbyte/pull/41524) | Update dependencies |
-| 0.1.6 | 2024-07-09 | [41091](https://github.com/airbytehq/airbyte/pull/41091) | Update dependencies |
-| 0.1.5 | 2024-07-06 | [41012](https://github.com/airbytehq/airbyte/pull/41012) | Update dependencies |
-| 0.1.4 | 2024-06-25 | [40479](https://github.com/airbytehq/airbyte/pull/40479) | Update dependencies |
-| 0.1.3 | 2024-06-22 | [39984](https://github.com/airbytehq/airbyte/pull/39984) | Update dependencies |
-| 0.1.2 | 2024-06-06 | [39268](https://github.com/airbytehq/airbyte/pull/39268) | [autopull] Upgrade base image to v1.2.2 |
-| 0.1.1 | 2024-05-21 | [38503](https://github.com/airbytehq/airbyte/pull/38503) | [autopull] base image + poetry + up_to_date |
-| 0.1.0 | 2022-10-15 | [18033](https://github.com/airbytehq/airbyte/pull/18033) | New Source: Workable |
->>>>>>> eb9168cf
 
 </details>