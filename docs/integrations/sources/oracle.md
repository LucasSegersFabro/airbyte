--- conflicted
+++ resolved
@@ -78,18 +78,6 @@
 6. If you are using `Password Authentication`, then `SSH Login Username` should be set to the password of the User from the previous step. If you are using `SSH Key Authentication` leave this blank. Again, this is not the Oracle password, but the password for the OS-user that Airbyte is using to perform commands on the bastion.
 7. If you are using `SSH Key Authentication`, then `SSH Private Key` should be set to the RSA Private Key that you are using to create the SSH connection. This should be the full contents of the key file starting with `-----BEGIN RSA PRIVATE KEY-----` and ending with `-----END RSA PRIVATE KEY-----`.
 
-<<<<<<< HEAD
-## Encryption Options
-
-Airbite has the ability to connect to the Oracle source with 3 network connectivity options:
-
-1.`Unencrypted` the connection will be made using the TCP protocol. In this case, all data over the network will be transmitted in unencrypted form.
-2.`Native network encryption` gives you the ability to encrypt database connections, without the configuration overhead of TCP / IP and SSL / TLS and without the need to open and listen on different ports.
-In this case, the *SQLNET.ENCRYPTION_CLIENT* option will always be set as *REQUIRED* by default: The client or server will only accept encrypted traffic,
-but the user has the opportunity to choose an `Encryption algorithm` according to the security policies he needs.
-3.`TLS Encrypted` (verify certificate) - if this option is selected, data transfer will be transfered using the TLS protocol, taking into account the handshake procedure and certificate verification.
-To use this option, insert the content of the certificate issued by the server into the `SSL PEM file` field
-=======
 ## Data Type Mapping
 
 Oracle data types are mapped to the following data types when synchronizing data.
@@ -123,7 +111,17 @@
 | `xmltype` | string |  |
 
 If you do not see a type in this list, assume that it is coerced into a string. We are happy to take feedback on preferred mappings.
->>>>>>> effceb68
+
+## Encryption Options
+
+Airbite has the ability to connect to the Oracle source with 3 network connectivity options:
+
+1.`Unencrypted` the connection will be made using the TCP protocol. In this case, all data over the network will be transmitted in unencrypted form.
+2.`Native network encryption` gives you the ability to encrypt database connections, without the configuration overhead of TCP / IP and SSL / TLS and without the need to open and listen on different ports.
+In this case, the *SQLNET.ENCRYPTION_CLIENT* option will always be set as *REQUIRED* by default: The client or server will only accept encrypted traffic,
+but the user has the opportunity to choose an `Encryption algorithm` according to the security policies he needs.
+3.`TLS Encrypted` (verify certificate) - if this option is selected, data transfer will be transfered using the TLS protocol, taking into account the handshake procedure and certificate verification.
+To use this option, insert the content of the certificate issued by the server into the `SSL PEM file` field
 
 ## Changelog
 
