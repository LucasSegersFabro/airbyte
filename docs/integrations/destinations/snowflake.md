# Snowflake

Setting up the Snowflake destination connector involves setting up Snowflake entities (warehouse, database, schema, user, and role) in the Snowflake console, setting up the data loading method (internal stage, AWS S3, or Google Cloud Storage bucket), and configuring the Snowflake destination connector using the Airbyte UI.

This page describes the step-by-step process of setting up the Snowflake destination connector.

## Prerequisites

- A Snowflake account with the [ACCOUNTADMIN](https://docs.snowflake.com/en/user-guide/security-access-control-considerations.html) role. If you don’t have an account with the `ACCOUNTADMIN` role, contact your Snowflake administrator to set one up for you.
- (Optional) An AWS, or Google Cloud Storage.

### Network policies

By default, Snowflake allows users to connect to the service from any computer or device IP address. A security administrator (i.e. users with the SECURITYADMIN role) or higher can create a network policy to allow or deny access to a single IP address or a list of addresses.

If you have any issues connecting with Airbyte Cloud please make sure that the list of IP addresses is on the allowed list

To determine whether a network policy is set on your account or for a specific user, execute the _SHOW PARAMETERS_ command.

**Account**

        SHOW PARAMETERS LIKE 'network_policy' IN ACCOUNT;

**User**

        SHOW PARAMETERS LIKE 'network_policy' IN USER <username>;

To read more please check official [Snowflake documentation](https://docs.snowflake.com/en/user-guide/network-policies.html#)

## Setup guide

### Step 1: Set up Airbyte-specific entities in Snowflake

To set up the Snowflake destination connector, you first need to create Airbyte-specific Snowflake entities (a warehouse, database, schema, user, and role) with the `OWNERSHIP` permission to write data into Snowflake, track costs pertaining to Airbyte, and control permissions at a granular level.

You can use the following script in a new [Snowflake worksheet](https://docs.snowflake.com/en/user-guide/ui-worksheet.html) to create the entities:

1.  [Log into your Snowflake account](https://www.snowflake.com/login/).
2.  Edit the following script to change the password to a more secure password and to change the names of other resources if you so desire.

    **Note:** Make sure you follow the [Snowflake identifier requirements](https://docs.snowflake.com/en/sql-reference/identifiers-syntax.html) while renaming the resources.

        -- set variables (these need to be uppercase)
        set airbyte_role = 'AIRBYTE_ROLE';
        set airbyte_username = 'AIRBYTE_USER';
        set airbyte_warehouse = 'AIRBYTE_WAREHOUSE';
        set airbyte_database = 'AIRBYTE_DATABASE';
        set airbyte_schema = 'AIRBYTE_SCHEMA';

        -- set user password
        set airbyte_password = 'password';

        begin;

        -- create Airbyte role
        use role securityadmin;
        create role if not exists identifier($airbyte_role);
        grant role identifier($airbyte_role) to role SYSADMIN;

        -- create Airbyte user
        create user if not exists identifier($airbyte_username)
        password = $airbyte_password
        default_role = $airbyte_role
        default_warehouse = $airbyte_warehouse;

        grant role identifier($airbyte_role) to user identifier($airbyte_username);

        -- change role to sysadmin for warehouse / database steps
        use role sysadmin;

        -- create Airbyte warehouse
        create warehouse if not exists identifier($airbyte_warehouse)
        warehouse_size = xsmall
        warehouse_type = standard
        auto_suspend = 60
        auto_resume = true
        initially_suspended = true;

        -- create Airbyte database
        create database if not exists identifier($airbyte_database);

        -- grant Airbyte warehouse access
        grant USAGE
        on warehouse identifier($airbyte_warehouse)
        to role identifier($airbyte_role);

        -- grant Airbyte database access
        grant OWNERSHIP
        on database identifier($airbyte_database)
        to role identifier($airbyte_role);

        commit;

        begin;

        USE DATABASE identifier($airbyte_database);

        -- create schema for Airbyte data
        CREATE SCHEMA IF NOT EXISTS identifier($airbyte_schema);

        commit;

        begin;

        -- grant Airbyte schema access
        grant OWNERSHIP
        on schema identifier($airbyte_schema)
        to role identifier($airbyte_role);

        commit;

3.  Run the script using the [Worksheet page](https://docs.snowflake.com/en/user-guide/ui-worksheet.html) or [Snowsight](https://docs.snowflake.com/en/user-guide/ui-snowsight-gs.html). Make sure to select the **All Queries** checkbox.

### Step 2: Set up a data loading method

By default, Airbyte uses Snowflake’s [Internal Stage](https://docs.snowflake.com/en/user-guide/data-load-local-file-system-create-stage.html) to load data. You can also load data using an [Amazon S3 bucket](https://docs.aws.amazon.com/AmazonS3/latest/userguide/Welcome.html), or [Google Cloud Storage bucket](https://cloud.google.com/storage/docs/introduction).

Make sure the database and schema have the `USAGE` privilege.

#### Using an Amazon S3 bucket

To use an Amazon S3 bucket, [create a new Amazon S3 bucket](https://docs.aws.amazon.com/AmazonS3/latest/userguide/create-bucket-overview.html) with read/write access for Airbyte to stage data to Snowflake.

#### Using a Google Cloud Storage bucket

To use a Google Cloud Storage bucket:

1. Navigate to the Google Cloud Console and [create a new bucket](https://cloud.google.com/storage/docs/creating-buckets) with read/write access for Airbyte to stage data to Snowflake.
2. [Generate a JSON key](https://cloud.google.com/iam/docs/creating-managing-service-account-keys#creating_service_account_keys) for your service account.
3. Edit the following script to replace `AIRBYTE_ROLE` with the role you used for Airbyte's Snowflake configuration and `YOURBUCKETNAME` with your bucket name.

   ```text
   create storage INTEGRATION gcs_airbyte_integration
     TYPE = EXTERNAL_STAGE
     STORAGE_PROVIDER = GCS
     ENABLED = TRUE
     STORAGE_ALLOWED_LOCATIONS = ('gcs://YOURBUCKETNAME');

   create stage gcs_airbyte_stage
     url = 'gcs://YOURBUCKETNAME'
     storage_integration = gcs_airbyte_integration;

   GRANT USAGE ON integration gcs_airbyte_integration TO ROLE AIRBYTE_ROLE;
   GRANT USAGE ON stage gcs_airbyte_stage TO ROLE AIRBYTE_ROLE;

   DESC STORAGE INTEGRATION gcs_airbyte_integration;
   ```

   The final query should show a `STORAGE_GCP_SERVICE_ACCOUNT` property with an email as the property value. Add read/write permissions to your bucket with that email.

4. Navigate to the Snowflake UI and run the script as a [Snowflake account admin](https://docs.snowflake.com/en/user-guide/security-access-control-considerations.html) using the [Worksheet page](https://docs.snowflake.com/en/user-guide/ui-worksheet.html) or [Snowsight](https://docs.snowflake.com/en/user-guide/ui-snowsight-gs.html).

### Step 3: Set up Snowflake as a destination in Airbyte

Navigate to the Airbyte UI to set up Snowflake as a destination. You can authenticate using username/password or OAuth 2.0:

### Login and Password

| Field                                                                                                 | Description                                                                                                                                                                                       |
| ----------------------------------------------------------------------------------------------------- | ------------------------------------------------------------------------------------------------------------------------------------------------------------------------------------------------- |
| [Host](https://docs.snowflake.com/en/user-guide/admin-account-identifier.html)                        | The host domain of the snowflake instance (must include the account, region, cloud environment, and end with snowflakecomputing.com). Example: `accountname.us-east-2.aws.snowflakecomputing.com` |
| [Role](https://docs.snowflake.com/en/user-guide/security-access-control-overview.html#roles)          | The role you created in Step 1 for Airbyte to access Snowflake. Example: `AIRBYTE_ROLE`                                                                                                           |
| [Warehouse](https://docs.snowflake.com/en/user-guide/warehouses-overview.html#overview-of-warehouses) | The warehouse you created in Step 1 for Airbyte to sync data into. Example: `AIRBYTE_WAREHOUSE`                                                                                                   |
| [Database](https://docs.snowflake.com/en/sql-reference/ddl-database.html#database-schema-share-ddl)   | The database you created in Step 1 for Airbyte to sync data into. Example: `AIRBYTE_DATABASE`                                                                                                     |
| [Schema](https://docs.snowflake.com/en/sql-reference/ddl-database.html#database-schema-share-ddl)     | The default schema used as the target schema for all statements issued from the connection that do not explicitly specify a schema name.                                                          |
| Username                                                                                              | The username you created in Step 1 to allow Airbyte to access the database. Example: `AIRBYTE_USER`                                                                                               |
| Password                                                                                              | The password associated with the username.                                                                                                                                                        |
| [JDBC URL Params](https://docs.snowflake.com/en/user-guide/jdbc-parameters.html) (Optional)           | Additional properties to pass to the JDBC URL string when connecting to the database formatted as `key=value` pairs separated by the symbol `&`. Example: `key1=value1&key2=value2&key3=value3`   |

### OAuth 2.0

| Field                                                                                                 | Description                                                                                                                                                                                       |
| :---------------------------------------------------------------------------------------------------- | :------------------------------------------------------------------------------------------------------------------------------------------------------------------------------------------------ |
| [Host](https://docs.snowflake.com/en/user-guide/admin-account-identifier.html)                        | The host domain of the snowflake instance (must include the account, region, cloud environment, and end with snowflakecomputing.com). Example: `accountname.us-east-2.aws.snowflakecomputing.com` |
| [Role](https://docs.snowflake.com/en/user-guide/security-access-control-overview.html#roles)          | The role you created in Step 1 for Airbyte to access Snowflake. Example: `AIRBYTE_ROLE`                                                                                                           |
| [Warehouse](https://docs.snowflake.com/en/user-guide/warehouses-overview.html#overview-of-warehouses) | The warehouse you created in Step 1 for Airbyte to sync data into. Example: `AIRBYTE_WAREHOUSE`                                                                                                   |
| [Database](https://docs.snowflake.com/en/sql-reference/ddl-database.html#database-schema-share-ddl)   | The database you created in Step 1 for Airbyte to sync data into. Example: `AIRBYTE_DATABASE`                                                                                                     |
| [Schema](https://docs.snowflake.com/en/sql-reference/ddl-database.html#database-schema-share-ddl)     | The default schema used as the target schema for all statements issued from the connection that do not explicitly specify a schema name.                                                          |
| Username                                                                                              | The username you created in Step 1 to allow Airbyte to access the database. Example: `AIRBYTE_USER`                                                                                               |
| OAuth2                                                                                                | The Login name and password to obtain auth token.                                                                                                                                                 |
| [JDBC URL Params](https://docs.snowflake.com/en/user-guide/jdbc-parameters.html) (Optional)           | Additional properties to pass to the JDBC URL string when connecting to the database formatted as `key=value` pairs separated by the symbol `&`. Example: `key1=value1&key2=value2&key3=value3`   |

### Key pair authentication

    In order to configure key pair authentication you will need a private/public key pair.
    If you do not have the key pair yet, you can generate one using openssl command line tool
    Use this command in order to generate an unencrypted private key file:

       `openssl genrsa 2048 | openssl pkcs8 -topk8 -inform PEM -out rsa_key.p8 -nocrypt`

    Alternatively, use this command to generate an encrypted private key file:

      `openssl genrsa 2048 | openssl pkcs8 -topk8 -inform PEM -v1 PBE-SHA1-RC4-128 -out rsa_key.p8`

    Once you have your private key, you need to generate a matching public key.
    You can do so with the following command:

      `openssl rsa -in rsa_key.p8 -pubout -out rsa_key.pub`

    Finally, you need to add the public key to your Snowflake user account.
    You can do so with the following SQL command in Snowflake:

      `alter user <user_name> set rsa_public_key=<public_key_value>;`

    and replace <user_name> with your user name and <public_key_value> with your public key.

To use AWS S3 as the cloud storage, enter the information for the S3 bucket you created in Step 2:

| Field                          | Description                                                                                                                                                                                                                                                                                                                                                                                                                                                                                                                                             |
| ------------------------------ | ------------------------------------------------------------------------------------------------------------------------------------------------------------------------------------------------------------------------------------------------------------------------------------------------------------------------------------------------------------------------------------------------------------------------------------------------------------------------------------------------------------------------------------------------------- |
| S3 Bucket Name                 | The name of the staging S3 bucket (Example: `airbyte.staging`). Airbyte will write files to this bucket and read them via statements on Snowflake.                                                                                                                                                                                                                                                                                                                                                                                                      |
| S3 Bucket Region               | The S3 staging bucket region used.                                                                                                                                                                                                                                                                                                                                                                                                                                                                                                                      |
| S3 Key Id \*                   | The Access Key ID granting access to the S3 staging bucket. Airbyte requires Read and Write permissions for the bucket.                                                                                                                                                                                                                                                                                                                                                                                                                                 |
| S3 Access Key \*               | The corresponding secret to the S3 Key ID.                                                                                                                                                                                                                                                                                                                                                                                                                                                                                                              |
| Stream Part Size (Optional)    | Increase this if syncing tables larger than 100GB. Files are streamed to S3 in parts. This determines the size of each part, in MBs. As S3 has a limit of 10,000 parts per file, part size affects the table size. This is 5MB by default, resulting in a default limit of 100GB tables. <br/>Note, a larger part size will result in larger memory requirements. A rule of thumb is to multiply the part size by 10 to get the memory requirement. Modify this with care. (e.g. 5)                                                                     |
| Purge Staging Files and Tables | Determines whether to delete the staging files from S3 after completing the sync. Specifically, the connector will create CSV files named `bucketPath/namespace/streamName/syncDate_epochMillis_randomUuid.csv` containing three columns (`ab_id`, `data`, `emitted_at`). Normally these files are deleted after sync; if you want to keep them for other purposes, set `purge_staging_data` to false.                                                                                                                                                  |
| Encryption                     | Whether files on S3 are encrypted. You probably don't need to enable this, but it can provide an additional layer of security if you are sharing your data storage with other applications. If you do use encryption, you must choose between ephemeral keys (Airbyte will automatically generate a new key for each sync, and nobody but Airbyte and Snowflake will be able to read the data on S3) or providing your own key (if you have the "Purge staging files and tables" option disabled, and you want to be able to decrypt the data yourself) |
| S3 Filename pattern (Optional) | The pattern allows you to set the file-name format for the S3 staging file(s), next placeholders combinations are currently supported: {date}, {date:yyyy_MM}, {timestamp}, {timestamp:millis}, {timestamp:micros}, {part_number}, {sync_id}, {format_extension}. Please, don't use empty space and not supportable placeholders, as they won't recognized.                                                                                                                                                                                             |

To use a Google Cloud Storage bucket, enter the information for the bucket you created in Step 2:

| Field                          | Description                                                                                                                                                                                                                                                                                                                                                                                          |
| ------------------------------ | ---------------------------------------------------------------------------------------------------------------------------------------------------------------------------------------------------------------------------------------------------------------------------------------------------------------------------------------------------------------------------------------------------- |
| GCP Project ID                 | The name of the GCP project ID for your credentials. (Example: `my-project`)                                                                                                                                                                                                                                                                                                                         |
| GCP Bucket Name                | The name of the staging bucket. Airbyte will write files to this bucket and read them via statements on Snowflake. (Example: `airbyte-staging`)                                                                                                                                                                                                                                                      |
| Google Application Credentials | The contents of the JSON key file that has read/write permissions to the staging GCS bucket. You will separately need to grant bucket access to your Snowflake GCP service account. See the [Google Cloud docs](https://cloud.google.com/iam/docs/creating-managing-service-account-keys#creating_service_account_keys) for more information on how to generate a JSON key for your service account. |

## Output schema

Airbyte outputs each stream into its own table with the following columns in Snowflake:

| Airbyte field        | Description                                                    | Column type              |
| -------------------- | -------------------------------------------------------------- | ------------------------ |
| \_airbyte_ab_id      | A UUID assigned to each processed event                        | VARCHAR                  |
| \_airbyte_emitted_at | A timestamp for when the event was pulled from the data source | TIMESTAMP WITH TIME ZONE |
| \_airbyte_data       | A JSON blob with the event data.                               | VARIANT                  |

**Note:** By default, Airbyte creates permanent tables. If you prefer transient tables, create a dedicated transient database for Airbyte. For more information, refer to[ Working with Temporary and Transient Tables](https://docs.snowflake.com/en/user-guide/tables-temp-transient.html)

## Supported sync modes

The Snowflake destination supports the following sync modes:

- [Full Refresh - Overwrite](https://docs.airbyte.com/understanding-airbyte/connections/full-refresh-overwrite/)
- [Full Refresh - Append](https://docs.airbyte.com/understanding-airbyte/connections/full-refresh-append)
- [Incremental Sync - Append](https://docs.airbyte.com/understanding-airbyte/connections/incremental-append)
- [Incremental Sync - Append + Deduped](https://docs.airbyte.com/understanding-airbyte/connections/incremental-append-deduped)

## Snowflake tutorials

Now that you have set up the Snowflake destination connector, check out the following Snowflake tutorials:

- [Build a data ingestion pipeline from Mailchimp to Snowflake](https://airbyte.com/tutorials/data-ingestion-pipeline-mailchimp-snowflake)
- [Replicate data from a PostgreSQL database to Snowflake](https://airbyte.com/tutorials/postgresql-database-to-snowflake)
- [Migrate your data from Redshift to Snowflake](https://airbyte.com/tutorials/redshift-to-snowflake)
- [Orchestrate ELT pipelines with Prefect, Airbyte and dbt](https://airbyte.com/tutorials/elt-pipeline-prefect-airbyte-dbt)

## Troubleshooting

### 'Current role does not have permissions on the target schema'

If you receive an error stating `Current role does not have permissions on the target schema` make sure that the
Snowflake destination `SCHEMA` is one that the role you've provided has permissions on. When creating a connection,
it may allow you to select `Mirror source structure` for the `Destination namespace`, which if you have followed
some of our default examples and tutorials may result in the connection trying to write to a `PUBLIC` schema.

A quick fix could be to edit your connection's 'Replication' settings from `Mirror source structure` to `Destination Default`.
Otherwise, make sure to grant the role the required permissions in the desired namespace.

## Changelog

| Version         | Date       | Pull Request                                               | Subject                                                                                                                                                         |
|:----------------|:-----------|:-----------------------------------------------------------|:----------------------------------------------------------------------------------------------------------------------------------------------------------------|
| 3.0.0           | 2023-08-27 | [\#29783](https://github.com/airbytehq/airbyte/pull/29783) | Destinations V2                                                                                                                                                 |
<<<<<<< HEAD
=======
| 2.1.7           | 2023-08-29 | [\#29949](https://github.com/airbytehq/airbyte/pull/29949) | Destinations V2: Fix checking for empty table by ensuring upper-case DB names                                                                                   |
| 2.1.6           | 2023-08-28 | [\#29878](https://github.com/airbytehq/airbyte/pull/29878) | Destinations V2: Fix detection of existing table by ensuring upper-case DB names                                                                                |
| 2.1.5           | 2023-08-28 | [\#29903](https://github.com/airbytehq/airbyte/pull/29917) | Destinations V2: Performance Improvement, Changing Metadata error array construction from ARRAY_CAT to ARRAY_CONSTRUCT_COMPACT                                  |
>>>>>>> 67f84833
| 2.1.4           | 2023-08-28 | [\#29903](https://github.com/airbytehq/airbyte/pull/29903) | Abort queries on crash                                                                                                                                          |
| 2.1.3           | 2023-08-25 | [\#29881](https://github.com/airbytehq/airbyte/pull/29881) | Destinations v2: Only run T+D once at end of sync, to prevent data loss under async conditions                                                                  |
| 2.1.2           | 2023-08-24 | [\#29805](https://github.com/airbytehq/airbyte/pull/29805) | Destinations v2: Don't soft reset in migration                                                                                                                  |
| 2.1.1           | 2023-08-23 | [\#29774](https://github.com/airbytehq/airbyte/pull/29774) | Destinations v2: Don't soft reset overwrite syncs                                                                                                               |
| 2.1.0           | 2023-08-21 | [\#29636](https://github.com/airbytehq/airbyte/pull/29636) | Destinations v2: Several Critical Bug Fixes (cursorless dedup, improved floating-point handling, improved special characters handling; improved error handling) |
| 2.0.0           | 2023-08-09 | [\#28894](https://github.com/airbytehq/airbyte/pull/29236) | Remove support for Snowflake GCS/S3 loading method in favor of Snowflake Internal staging                                                                       |
| 1.3.3           | 2023-08-15 | [\#29461](https://github.com/airbytehq/airbyte/pull/29461) | Changing a static constant reference                                                                                                                            |
| 1.3.2           | 2023-08-11 | [\#29381](https://github.com/airbytehq/airbyte/pull/29381) | Destinations v2: Add support for streams with no columns                                                                                                        |
| 1.3.1           | 2023-08-04 | [\#28894](https://github.com/airbytehq/airbyte/pull/28894) | Destinations v2: Update SqlGenerator                                                                                                                            |
| 1.3.0           | 2023-08-07 | [\#29174](https://github.com/airbytehq/airbyte/pull/29174) | Destinations v2: early access release                                                                                                                           |
| 1.2.10          | 2023-08-07 | [\#29188](https://github.com/airbytehq/airbyte/pull/29188) | Internal code refactoring                                                                                                                                       |
| 1.2.9           | 2023-08-04 | [\#28677](https://github.com/airbytehq/airbyte/pull/28677) | Destinations v2: internal code changes to prepare for early access release                                                                                      |
| 1.2.8           | 2023-08-03 | [\#29047](https://github.com/airbytehq/airbyte/pull/29047) | Avoid logging record if the format is invalid                                                                                                                   |
| 1.2.7           | 2023-08-02 | [\#28976](https://github.com/airbytehq/airbyte/pull/28976) | Fix composite PK handling in v1 mode                                                                                                                            |
| 1.2.6           | 2023-08-01 | [\#28618](https://github.com/airbytehq/airbyte/pull/28618) | Reduce logging noise                                                                                                                                            |
| 1.2.5           | 2023-07-24 | [\#28618](https://github.com/airbytehq/airbyte/pull/28618) | Add hooks in preparation for destinations v2 implementation                                                                                                     |
| 1.2.4           | 2023-07-21 | [\#28584](https://github.com/airbytehq/airbyte/pull/28584) | Install dependencies in preparation for destinations v2 work                                                                                                    |
| 1.2.3           | 2023-07-21 | [\#28345](https://github.com/airbytehq/airbyte/pull/28345) | Pull in async framework minor bug fix for race condition on state emission                                                                                      |
| 1.2.2           | 2023-07-14 | [\#28345](https://github.com/airbytehq/airbyte/pull/28345) | Increment patch to trigger a rebuild                                                                                                                            |
| 1.2.1           | 2023-07-14 | [\#28315](https://github.com/airbytehq/airbyte/pull/28315) | Pull in async framework minor bug fix to avoid Snowflake hanging on close                                                                                       |
| 1.2.0           | 2023-07-5  | [\#27935](https://github.com/airbytehq/airbyte/pull/27935) | Enable Faster Snowflake Syncs with Asynchronous writes                                                                                                          |
| 1.1.0           | 2023-06-27 | [\#27781](https://github.com/airbytehq/airbyte/pull/27781) | License Update: Elv2                                                                                                                                            |
| 1.0.6           | 2023-06-21 | [\#27555](https://github.com/airbytehq/airbyte/pull/27555) | Reduce image size                                                                                                                                               |
| 1.0.5           | 2023-05-31 | [\#25782](https://github.com/airbytehq/airbyte/pull/25782) | Internal scaffolding for future development                                                                                                                     |
| 1.0.4           | 2023-05-19 | [\#26323](https://github.com/airbytehq/airbyte/pull/26323) | Prevent infinite retry loop under specific circumstances                                                                                                        |
| 1.0.3           | 2023-05-15 | [\#26081](https://github.com/airbytehq/airbyte/pull/26081) | Reverts splits bases                                                                                                                                            |
| 1.0.2           | 2023-05-05 | [\#25649](https://github.com/airbytehq/airbyte/pull/25649) | Splits bases (reverted)                                                                                                                                         |
| 1.0.1           | 2023-04-29 | [\#25570](https://github.com/airbytehq/airbyte/pull/25570) | Internal library update                                                                                                                                         |
| 1.0.0           | 2023-05-02 | [\#25739](https://github.com/airbytehq/airbyte/pull/25739) | Removed Azure Blob Storage as a loading method                                                                                                                  |
| 0.4.63          | 2023-04-27 | [\#25346](https://github.com/airbytehq/airbyte/pull/25346) | Added FlushBufferFunction interface                                                                                                                             |
| 0.4.61          | 2023-03-30 | [\#24736](https://github.com/airbytehq/airbyte/pull/24736) | Improve behavior when throttled by AWS API                                                                                                                      |
| 0.4.60          | 2023-03-30 | [\#24698](https://github.com/airbytehq/airbyte/pull/24698) | Add option in spec to allow increasing the stream buffer size to 50                                                                                             |
| 0.4.59          | 2023-03-23 | [\#23904](https://github.com/airbytehq/airbyte/pull/24405) | Fail faster in certain error cases                                                                                                                              |
| 0.4.58          | 2023-03-27 | [\#24615](https://github.com/airbytehq/airbyte/pull/24615) | Fixed host validation by pattern on UI                                                                                                                          |
| 0.4.56 (broken) | 2023-03-22 | [\#23904](https://github.com/airbytehq/airbyte/pull/23904) | Added host validation by pattern on UI                                                                                                                          |
| 0.4.54          | 2023-03-17 | [\#23788](https://github.com/airbytehq/airbyte/pull/23788) | S3-Parquet: added handler to process null values in arrays                                                                                                      |
| 0.4.53          | 2023-03-15 | [\#24058](https://github.com/airbytehq/airbyte/pull/24058) | added write attempt to internal staging Check method                                                                                                            |
| 0.4.52          | 2023-03-10 | [\#23931](https://github.com/airbytehq/airbyte/pull/23931) | Added support for periodic buffer flush                                                                                                                         |
| 0.4.51          | 2023-03-10 | [\#23466](https://github.com/airbytehq/airbyte/pull/23466) | Changed S3 Avro type from Int to Long                                                                                                                           |
| 0.4.49          | 2023-02-27 | [\#23360](https://github.com/airbytehq/airbyte/pull/23360) | Added logging for flushing and writing data to destination storage                                                                                              |
| 0.4.48          | 2023-02-23 | [\#22877](https://github.com/airbytehq/airbyte/pull/22877) | Add handler for IP not in whitelist error and more handlers for insufficient permission error                                                                   |
| 0.4.47          | 2023-01-30 | [\#21912](https://github.com/airbytehq/airbyte/pull/21912) | Catch "Create" Table and Stage Known Permissions and rethrow as ConfigExceptions                                                                                |
| 0.4.46          | 2023-01-26 | [\#20631](https://github.com/airbytehq/airbyte/pull/20631) | Added support for destination checkpointing with staging                                                                                                        |
| 0.4.45          | 2023-01-25 | [\#21087](https://github.com/airbytehq/airbyte/pull/21764) | Catch Known Permissions and rethrow as ConfigExceptions                                                                                                         |
| 0.4.44          | 2023-01-20 | [\#21087](https://github.com/airbytehq/airbyte/pull/21087) | Wrap Authentication Errors as Config Exceptions                                                                                                                 |
| 0.4.43          | 2023-01-20 | [\#21450](https://github.com/airbytehq/airbyte/pull/21450) | Updated Check methods to handle more possible s3 and gcs stagings issues                                                                                        |
| 0.4.42          | 2023-01-12 | [\#21342](https://github.com/airbytehq/airbyte/pull/21342) | Better handling for conflicting destination streams                                                                                                             |
| 0.4.41          | 2022-12-16 | [\#20566](https://github.com/airbytehq/airbyte/pull/20566) | Improve spec to adhere to standards                                                                                                                             |
| 0.4.40          | 2022-11-11 | [\#19302](https://github.com/airbytehq/airbyte/pull/19302) | Set jdbc application env variable depends on env - airbyte_oss or airbyte_cloud                                                                                 |
| 0.4.39          | 2022-11-09 | [\#18970](https://github.com/airbytehq/airbyte/pull/18970) | Updated "check" connection method to handle more errors                                                                                                         |
| 0.4.38          | 2022-09-26 | [\#17115](https://github.com/airbytehq/airbyte/pull/17115) | Added connection string identifier                                                                                                                              |
| 0.4.37          | 2022-09-21 | [\#16839](https://github.com/airbytehq/airbyte/pull/16839) | Update JDBC driver for Snowflake to 3.13.19                                                                                                                     |
| 0.4.36          | 2022-09-14 | [\#15668](https://github.com/airbytehq/airbyte/pull/15668) | Wrap logs in AirbyteLogMessage                                                                                                                                  |
| 0.4.35          | 2022-09-01 | [\#16243](https://github.com/airbytehq/airbyte/pull/16243) | Fix Json to Avro conversion when there is field name clash from combined restrictions (`anyOf`, `oneOf`, `allOf` fields).                                       |
| 0.4.34          | 2022-07-23 | [\#14388](https://github.com/airbytehq/airbyte/pull/14388) | Add support for key pair authentication                                                                                                                         |
| 0.4.33          | 2022-07-15 | [\#14494](https://github.com/airbytehq/airbyte/pull/14494) | Make S3 output filename configurable.                                                                                                                           |
| 0.4.32          | 2022-07-14 | [\#14618](https://github.com/airbytehq/airbyte/pull/14618) | Removed additionalProperties: false from JDBC destination connectors                                                                                            |
| 0.4.31          | 2022-07-07 | [\#13729](https://github.com/airbytehq/airbyte/pull/13729) | Improve configuration field description                                                                                                                         |
| 0.4.30          | 2022-06-24 | [\#14114](https://github.com/airbytehq/airbyte/pull/14114) | Remove "additionalProperties": false from specs for connectors with staging                                                                                     |
| 0.4.29          | 2022-06-17 | [\#13753](https://github.com/airbytehq/airbyte/pull/13753) | Deprecate and remove PART_SIZE_MB fields from connectors based on StreamTransferManager                                                                         |
| 0.4.28          | 2022-05-18 | [\#12952](https://github.com/airbytehq/airbyte/pull/12952) | Apply buffering strategy on GCS staging                                                                                                                         |
| 0.4.27          | 2022-05-17 | [\#12820](https://github.com/airbytehq/airbyte/pull/12820) | Improved 'check' operation performance                                                                                                                          |
| 0.4.26          | 2022-05-12 | [\#12805](https://github.com/airbytehq/airbyte/pull/12805) | Updated to latest base-java to emit AirbyteTraceMessages on error.                                                                                              |
| 0.4.25          | 2022-05-03 | [\#12452](https://github.com/airbytehq/airbyte/pull/12452) | Add support for encrypted staging on S3; fix the purge_staging_files option                                                                                     |
| 0.4.24          | 2022-03-24 | [\#11093](https://github.com/airbytehq/airbyte/pull/11093) | Added OAuth support (Compatible with Airbyte Version 0.35.60+)                                                                                                  |
| 0.4.22          | 2022-03-18 | [\#10793](https://github.com/airbytehq/airbyte/pull/10793) | Fix namespace with invalid characters                                                                                                                           |
| 0.4.21          | 2022-03-18 | [\#11071](https://github.com/airbytehq/airbyte/pull/11071) | Switch to compressed on-disk buffering before staging to s3/internal stage                                                                                      |
| 0.4.20          | 2022-03-14 | [\#10341](https://github.com/airbytehq/airbyte/pull/10341) | Add Azure blob staging support                                                                                                                                  |
| 0.4.19          | 2022-03-11 | [\#10699](https://github.com/airbytehq/airbyte/pull/10699) | Added unit tests                                                                                                                                                |
| 0.4.17          | 2022-02-25 | [\#10421](https://github.com/airbytehq/airbyte/pull/10421) | Refactor JDBC parameters handling                                                                                                                               |
| 0.4.16          | 2022-02-25 | [\#10627](https://github.com/airbytehq/airbyte/pull/10627) | Add try catch to make sure all handlers are closed                                                                                                              |
| 0.4.15          | 2022-02-22 | [\#10459](https://github.com/airbytehq/airbyte/pull/10459) | Add FailureTrackingAirbyteMessageConsumer                                                                                                                       |
| 0.4.14          | 2022-02-17 | [\#10394](https://github.com/airbytehq/airbyte/pull/10394) | Reduce memory footprint.                                                                                                                                        |
| 0.4.13          | 2022-02-16 | [\#10212](https://github.com/airbytehq/airbyte/pull/10212) | Execute COPY command in parallel for S3 and GCS staging                                                                                                         |
| 0.4.12          | 2022-02-15 | [\#10342](https://github.com/airbytehq/airbyte/pull/10342) | Use connection pool, and fix connection leak.                                                                                                                   |
| 0.4.11          | 2022-02-14 | [\#9920](https://github.com/airbytehq/airbyte/pull/9920)   | Updated the size of staging files for S3 staging. Also, added closure of S3 writers to staging files when data has been written to an staging file.             |
| 0.4.10          | 2022-02-14 | [\#10297](https://github.com/airbytehq/airbyte/pull/10297) | Halve the record buffer size to reduce memory consumption.                                                                                                      |
| 0.4.9           | 2022-02-14 | [\#10256](https://github.com/airbytehq/airbyte/pull/10256) | Add `ExitOnOutOfMemoryError` JVM flag.                                                                                                                          |
| 0.4.8           | 2022-02-01 | [\#9959](https://github.com/airbytehq/airbyte/pull/9959)   | Fix null pointer exception from buffered stream consumer.                                                                                                       |
| 0.4.7           | 2022-01-29 | [\#9745](https://github.com/airbytehq/airbyte/pull/9745)   | Integrate with Sentry.                                                                                                                                          |
| 0.4.6           | 2022-01-28 | [\#9623](https://github.com/airbytehq/airbyte/pull/9623)   | Add jdbc_url_params support for optional JDBC parameters                                                                                                        |
| 0.4.5           | 2021-12-29 | [\#9184](https://github.com/airbytehq/airbyte/pull/9184)   | Update connector fields title/description                                                                                                                       |
| 0.4.4           | 2022-01-24 | [\#9743](https://github.com/airbytehq/airbyte/pull/9743)   | Fixed bug with dashes in schema name                                                                                                                            |
| 0.4.3           | 2022-01-20 | [\#9531](https://github.com/airbytehq/airbyte/pull/9531)   | Start using new S3StreamCopier and expose the purgeStagingData option                                                                                           |
| 0.4.2           | 2022-01-10 | [\#9141](https://github.com/airbytehq/airbyte/pull/9141)   | Fixed duplicate rows on retries                                                                                                                                 |
| 0.4.1           | 2021-01-06 | [\#9311](https://github.com/airbytehq/airbyte/pull/9311)   | Update сreating schema during check                                                                                                                             |
| 0.4.0           | 2021-12-27 | [\#9063](https://github.com/airbytehq/airbyte/pull/9063)   | Updated normalization to produce permanent tables                                                                                                               |
| 0.3.24          | 2021-12-23 | [\#8869](https://github.com/airbytehq/airbyte/pull/8869)   | Changed staging approach to Byte-Buffered                                                                                                                       |
| 0.3.23          | 2021-12-22 | [\#9039](https://github.com/airbytehq/airbyte/pull/9039)   | Added part_size configuration in UI for S3 loading method                                                                                                       |
| 0.3.22          | 2021-12-21 | [\#9006](https://github.com/airbytehq/airbyte/pull/9006)   | Updated jdbc schema naming to follow Snowflake Naming Conventions                                                                                               |
| 0.3.21          | 2021-12-15 | [\#8781](https://github.com/airbytehq/airbyte/pull/8781)   | Updated check method to verify permissions to create/drop stage for internal staging; compatibility fix for Java 17                                             |
| 0.3.20          | 2021-12-10 | [\#8562](https://github.com/airbytehq/airbyte/pull/8562)   | Moving classes around for better dependency management; compatibility fix for Java 17                                                                           |
| 0.3.19          | 2021-12-06 | [\#8528](https://github.com/airbytehq/airbyte/pull/8528)   | Set Internal Staging as default choice                                                                                                                          |
| 0.3.18          | 2021-11-26 | [\#8253](https://github.com/airbytehq/airbyte/pull/8253)   | Snowflake Internal Staging Support                                                                                                                              |
| 0.3.17          | 2021-11-08 | [\#7719](https://github.com/airbytehq/airbyte/pull/7719)   | Improve handling of wide rows by buffering records based on their byte size rather than their count                                                             |
| 0.3.15          | 2021-10-11 | [\#6949](https://github.com/airbytehq/airbyte/pull/6949)   | Each stream was split into files of 10,000 records each for copying using S3 or GCS                                                                             |
| 0.3.14          | 2021-09-08 | [\#5924](https://github.com/airbytehq/airbyte/pull/5924)   | Fixed AWS S3 Staging COPY is writing records from different table in the same raw table                                                                         |
| 0.3.13          | 2021-09-01 | [\#5784](https://github.com/airbytehq/airbyte/pull/5784)   | Updated query timeout from 30 minutes to 3 hours                                                                                                                |
| 0.3.12          | 2021-07-30 | [\#5125](https://github.com/airbytehq/airbyte/pull/5125)   | Enable `additionalPropertities` in spec.json                                                                                                                    |
| 0.3.11          | 2021-07-21 | [\#3555](https://github.com/airbytehq/airbyte/pull/3555)   | Partial Success in BufferedStreamConsumer                                                                                                                       |
| 0.3.10          | 2021-07-12 | [\#4713](https://github.com/airbytehq/airbyte/pull/4713)   | Tag traffic with `airbyte` label to enable optimization opportunities from Snowflake                                                                            |<|MERGE_RESOLUTION|>--- conflicted
+++ resolved
@@ -272,12 +272,9 @@
 | Version         | Date       | Pull Request                                               | Subject                                                                                                                                                         |
 |:----------------|:-----------|:-----------------------------------------------------------|:----------------------------------------------------------------------------------------------------------------------------------------------------------------|
 | 3.0.0           | 2023-08-27 | [\#29783](https://github.com/airbytehq/airbyte/pull/29783) | Destinations V2                                                                                                                                                 |
-<<<<<<< HEAD
-=======
 | 2.1.7           | 2023-08-29 | [\#29949](https://github.com/airbytehq/airbyte/pull/29949) | Destinations V2: Fix checking for empty table by ensuring upper-case DB names                                                                                   |
 | 2.1.6           | 2023-08-28 | [\#29878](https://github.com/airbytehq/airbyte/pull/29878) | Destinations V2: Fix detection of existing table by ensuring upper-case DB names                                                                                |
 | 2.1.5           | 2023-08-28 | [\#29903](https://github.com/airbytehq/airbyte/pull/29917) | Destinations V2: Performance Improvement, Changing Metadata error array construction from ARRAY_CAT to ARRAY_CONSTRUCT_COMPACT                                  |
->>>>>>> 67f84833
 | 2.1.4           | 2023-08-28 | [\#29903](https://github.com/airbytehq/airbyte/pull/29903) | Abort queries on crash                                                                                                                                          |
 | 2.1.3           | 2023-08-25 | [\#29881](https://github.com/airbytehq/airbyte/pull/29881) | Destinations v2: Only run T+D once at end of sync, to prevent data loss under async conditions                                                                  |
 | 2.1.2           | 2023-08-24 | [\#29805](https://github.com/airbytehq/airbyte/pull/29805) | Destinations v2: Don't soft reset in migration                                                                                                                  |
