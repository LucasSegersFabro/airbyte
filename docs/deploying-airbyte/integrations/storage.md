--- conflicted
+++ resolved
@@ -41,11 +41,7 @@
 type: Opaque
 stringData:
   gcp.json: |
-<<<<<<< HEAD
    {
-=======
-  {
->>>>>>> d3d11561
     "type": "service_account",
     "project_id": "cloud-proj",
     "private_key_id": "2f3b9c8e7d5a1b4f23e697c0d84af6e1",
@@ -57,23 +53,6 @@
     "auth_provider_x509_cert_url": "https://www.googleapis.com/oauth2/v1/certs",
     "client_x509_cert_url": "https://www.googleapis.com/robot/v1/metadata/x509/cloud-proj.iam.gserviceaccount.com"
   }
-<<<<<<< HEAD
-=======
-```
-</TabItem>
-
-<TabItem value="Azure Blob" label="Azure" default>
-
-```yaml
-apiVersion: v1
-kind: Secret
-metadata:
-  name: airbyte-config-secrets
-type: Opaque
-stringData:
-  # Azure Secrets
-  azure-blob-store-connection-string: ## DefaultEndpointsProtocol=https;AccountName=azureintegration;AccountKey=wJalrXUtnFEMI/wJalrXUtnFEMI/K7MDENG/bPxRfiCYEXAMPLEKEY/wJalrXUtnFEMI/K7MDENG/bPxRfiCYEXAMPLEKEY==;EndpointSuffix=core.windows.net
->>>>>>> d3d11561
 ```
 
 </TabItem>
