#
# Copyright (c) 2022 Airbyte, Inc., all rights reserved.
#

from typing import Any, Mapping, MutableMapping, Optional, Union

import requests
from airbyte_cdk.sources.declarative.cdk_jsonschema import JsonSchemaMixin
from airbyte_cdk.sources.declarative.interpolation.interpolated_string import InterpolatedString
from airbyte_cdk.sources.declarative.requesters.error_handlers.default_error_handler import DefaultErrorHandler
from airbyte_cdk.sources.declarative.requesters.error_handlers.error_handler import ErrorHandler
from airbyte_cdk.sources.declarative.requesters.error_handlers.response_status import ResponseStatus
from airbyte_cdk.sources.declarative.requesters.request_options.interpolated_request_options_provider import (
    InterpolatedRequestOptionsProvider,
)
from airbyte_cdk.sources.declarative.requesters.request_options.request_options_provider import RequestOptionsProvider
from airbyte_cdk.sources.declarative.requesters.requester import HttpMethod, Requester
<<<<<<< HEAD
from airbyte_cdk.sources.declarative.requesters.retriers.default_retrier import DefaultRetrier
from airbyte_cdk.sources.declarative.requesters.retriers.retrier import Retrier
from airbyte_cdk.sources.declarative.types import Config
from airbyte_cdk.sources.streams.http.requests_native_auth.abstract_oauth import AuthBase
=======
from airbyte_cdk.sources.declarative.types import Config
from airbyte_cdk.sources.streams.http.auth import HttpAuthenticator, NoAuth
>>>>>>> e80b543d


class HttpRequester(Requester, JsonSchemaMixin):
    def __init__(
        self,
        *,
        name: str,
<<<<<<< HEAD
        url_base: Union[str, InterpolatedString],
        path: Union[str, InterpolatedString],
        http_method: Union[str, HttpMethod] = HttpMethod.GET,
        request_options_provider: Optional[RequestOptionsProvider] = None,
        authenticator: AuthBase,
        retrier: Optional[Retrier] = None,
        config: Config = {},
=======
        url_base: InterpolatedString,
        path: InterpolatedString,
        http_method: Union[str, HttpMethod] = HttpMethod.GET,
        request_options_provider: Optional[RequestOptionsProvider] = None,
        authenticator: HttpAuthenticator = None,
        error_handler: Optional[ErrorHandler] = None,
        config: Config,
>>>>>>> e80b543d
    ):
        if request_options_provider is None:
            request_options_provider = InterpolatedRequestOptionsProvider(config=config)
        elif isinstance(request_options_provider, dict):
            request_options_provider = InterpolatedRequestOptionsProvider(config=config, **request_options_provider)
        self._name = name
        self._authenticator = authenticator or NoAuth()
        self._url_base = url_base
        self._path: InterpolatedString = path
        if type(http_method) == str:
            http_method = HttpMethod[http_method]
        self._method = http_method
        self._request_options_provider = request_options_provider
        self._error_handler = error_handler or DefaultErrorHandler()
        self._config = config

    def get_authenticator(self):
        return self._authenticator

    def get_url_base(self):
        return self._url_base.eval(self._config)

    def get_path(self, *, stream_state: Mapping[str, Any], stream_slice: Mapping[str, Any], next_page_token: Mapping[str, Any]) -> str:
        kwargs = {"stream_state": stream_state, "stream_slice": stream_slice, "next_page_token": next_page_token}
        path = self._path.eval(self._config, **kwargs)
        return path

    def get_method(self):
        return self._method

<<<<<<< HEAD
    @property
    def raise_on_http_errors(self) -> bool:
        # TODO this should be declarative
        return True

    @property
    def max_retries(self) -> Union[int, None]:
        return self._retrier.max_retries

    @property
    def retry_factor(self) -> float:
        return self._retrier.retry_factor

    def should_retry(self, response: requests.Response) -> bool:
        return self._retrier.should_retry(response)

    def backoff_time(self, response: requests.Response) -> Optional[float]:
        return self._retrier.backoff_time(response)
=======
    # use a tiny cache to limit the memory footprint. It doesn't have to be large because we mostly
    # only care about the status of the last response received
    @lru_cache(maxsize=10)
    def should_retry(self, response: requests.Response) -> ResponseStatus:
        # Cache the result because the HttpStream first checks if we should retry before looking at the backoff time
        return self._error_handler.should_retry(response)
>>>>>>> e80b543d

    def request_params(
        self, stream_state: Mapping[str, Any], stream_slice: Mapping[str, Any] = None, next_page_token: Mapping[str, Any] = None
    ) -> MutableMapping[str, Any]:
        return self._request_options_provider.request_params(stream_state, stream_slice, next_page_token)

    def request_headers(
        self, stream_state: Mapping[str, Any], stream_slice: Mapping[str, Any] = None, next_page_token: Mapping[str, Any] = None
    ) -> Mapping[str, Any]:
        return self._request_options_provider.request_headers(stream_state, stream_slice, next_page_token)

    def request_body_data(
        self, stream_state: Mapping[str, Any], stream_slice: Mapping[str, Any] = None, next_page_token: Mapping[str, Any] = None
    ) -> Optional[Union[Mapping, str]]:
        return self._request_options_provider.request_body_data(stream_state, stream_slice, next_page_token)

    def request_body_json(
        self, stream_state: Mapping[str, Any], stream_slice: Mapping[str, Any] = None, next_page_token: Mapping[str, Any] = None
    ) -> Optional[Mapping]:
        return self._request_options_provider.request_body_json(stream_state, stream_slice, next_page_token)

    def request_kwargs(
        self, stream_state: Mapping[str, Any], stream_slice: Mapping[str, Any] = None, next_page_token: Mapping[str, Any] = None
    ) -> Mapping[str, Any]:
        return self._request_options_provider.request_kwargs(stream_state, stream_slice, next_page_token)

    @property
    def cache_filename(self) -> str:
        # FIXME: this should be declarative
        return f"{self._name}.yml"

    @property
    def use_cache(self) -> bool:
        # FIXME: this should be declarative
        return False<|MERGE_RESOLUTION|>--- conflicted
+++ resolved
@@ -2,6 +2,7 @@
 # Copyright (c) 2022 Airbyte, Inc., all rights reserved.
 #
 
+from functools import lru_cache
 from typing import Any, Mapping, MutableMapping, Optional, Union
 
 import requests
@@ -15,15 +16,8 @@
 )
 from airbyte_cdk.sources.declarative.requesters.request_options.request_options_provider import RequestOptionsProvider
 from airbyte_cdk.sources.declarative.requesters.requester import HttpMethod, Requester
-<<<<<<< HEAD
-from airbyte_cdk.sources.declarative.requesters.retriers.default_retrier import DefaultRetrier
-from airbyte_cdk.sources.declarative.requesters.retriers.retrier import Retrier
-from airbyte_cdk.sources.declarative.types import Config
-from airbyte_cdk.sources.streams.http.requests_native_auth.abstract_oauth import AuthBase
-=======
 from airbyte_cdk.sources.declarative.types import Config
 from airbyte_cdk.sources.streams.http.auth import HttpAuthenticator, NoAuth
->>>>>>> e80b543d
 
 
 class HttpRequester(Requester, JsonSchemaMixin):
@@ -31,15 +25,6 @@
         self,
         *,
         name: str,
-<<<<<<< HEAD
-        url_base: Union[str, InterpolatedString],
-        path: Union[str, InterpolatedString],
-        http_method: Union[str, HttpMethod] = HttpMethod.GET,
-        request_options_provider: Optional[RequestOptionsProvider] = None,
-        authenticator: AuthBase,
-        retrier: Optional[Retrier] = None,
-        config: Config = {},
-=======
         url_base: InterpolatedString,
         path: InterpolatedString,
         http_method: Union[str, HttpMethod] = HttpMethod.GET,
@@ -47,7 +32,6 @@
         authenticator: HttpAuthenticator = None,
         error_handler: Optional[ErrorHandler] = None,
         config: Config,
->>>>>>> e80b543d
     ):
         if request_options_provider is None:
             request_options_provider = InterpolatedRequestOptionsProvider(config=config)
@@ -78,33 +62,12 @@
     def get_method(self):
         return self._method
 
-<<<<<<< HEAD
-    @property
-    def raise_on_http_errors(self) -> bool:
-        # TODO this should be declarative
-        return True
-
-    @property
-    def max_retries(self) -> Union[int, None]:
-        return self._retrier.max_retries
-
-    @property
-    def retry_factor(self) -> float:
-        return self._retrier.retry_factor
-
-    def should_retry(self, response: requests.Response) -> bool:
-        return self._retrier.should_retry(response)
-
-    def backoff_time(self, response: requests.Response) -> Optional[float]:
-        return self._retrier.backoff_time(response)
-=======
     # use a tiny cache to limit the memory footprint. It doesn't have to be large because we mostly
     # only care about the status of the last response received
     @lru_cache(maxsize=10)
     def should_retry(self, response: requests.Response) -> ResponseStatus:
         # Cache the result because the HttpStream first checks if we should retry before looking at the backoff time
         return self._error_handler.should_retry(response)
->>>>>>> e80b543d
 
     def request_params(
         self, stream_state: Mapping[str, Any], stream_slice: Mapping[str, Any] = None, next_page_token: Mapping[str, Any] = None
