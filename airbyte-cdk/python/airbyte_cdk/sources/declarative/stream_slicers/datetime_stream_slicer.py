#
# Copyright (c) 2022 Airbyte, Inc., all rights reserved.
#

import datetime
import re
<<<<<<< HEAD
from typing import Any, Iterable, Mapping, Optional, Union
=======
from typing import Any, Iterable, Mapping, Optional
>>>>>>> 3987c726

import dateutil
from airbyte_cdk.models import SyncMode
from airbyte_cdk.sources.declarative.datetime.min_max_datetime import MinMaxDatetime
from airbyte_cdk.sources.declarative.interpolation.interpolated_string import InterpolatedString
from airbyte_cdk.sources.declarative.interpolation.jinja import JinjaInterpolation
from airbyte_cdk.sources.declarative.requesters.paginators.request_option import RequestOption, RequestOptionType
from airbyte_cdk.sources.declarative.requesters.request_options.interpolated_request_options_provider import (
    InterpolatedRequestOptionsProvider,
)
from airbyte_cdk.sources.declarative.stream_slicers.stream_slicer import StreamSlicer
from airbyte_cdk.sources.declarative.types import Config


class DatetimeStreamSlicer(StreamSlicer):
    def path(self) -> Optional[str]:
        pass

    timedelta_regex = re.compile(
        r"((?P<weeks>[\.\d]+?)w)?"
        r"((?P<days>[\.\d]+?)d)?"
        r"((?P<hours>[\.\d]+?)h)?"
        r"((?P<minutes>[\.\d]+?)m)?"
        r"((?P<seconds>[\.\d]+?)s)?"
        r"((?P<microseconds>[\.\d]+?)ms)?"
        r"((?P<milliseconds>[\.\d]+?)us)?$"
    )

    def __init__(
        self,
        start_datetime: MinMaxDatetime,
        end_datetime: MinMaxDatetime,
        step: str,
        cursor_field: InterpolatedString,
        datetime_format: str,
        config: Config,
<<<<<<< HEAD
        start_time_option: Optional[RequestOption] = None,
        end_time_option: Optional[RequestOption] = None,
        stream_state_field: Optional[str] = None,
=======
        lookback_window: Optional[InterpolatedString] = None,
>>>>>>> 3987c726
    ):
        self._timezone = datetime.timezone.utc
        self._interpolation = JinjaInterpolation()

        self._datetime_format = datetime_format
        self._start_datetime = start_datetime
        self._end_datetime = end_datetime
        self._step = self._parse_timedelta(step)
        self._config = config
<<<<<<< HEAD
        self._cursor_field = cursor_field
        self._start_time_option = start_time_option
        self._end_time_option = end_time_option
        self._stream_state_field = stream_state_field or cursor_field
        self._request_options_provider = InterpolatedRequestOptionsProvider(config=config)
        self._cursor = None

    def set_state(self, stream_state: Mapping[str, Any]):
        self._cursor = stream_state.get(self._stream_state_field)

    def get_stream_state(self) -> Optional[Mapping[str, Any]]:
        return {self._stream_state_field: self._cursor} if self._cursor else None

    def update_cursor(self, stream_slice: Mapping[str, Any], last_record: Optional[Mapping[str, Any]]):
        stream_slice_value = stream_slice.get(self._cursor_field)
        last_record_value = last_record.get(self._cursor_field) if last_record else None
        cursor = None
        if stream_slice_value and last_record_value:
            cursor = max(stream_slice_value, last_record_value, self._cursor)
        elif stream_slice_value:
            cursor = stream_slice_value
        else:
            cursor = last_record_value
        if self._cursor and cursor:
            self._cursor = max(cursor, self._cursor)
        elif cursor:
            self._cursor = cursor
=======
        self._cursor_value = cursor_value
        self._lookback_window = lookback_window

        # If datetime format is not specified then start/end datetime should inherit it from the stream slicer
        if not self._start_datetime.datetime_format:
            self._start_datetime.datetime_format = self._datetime_format
        if not self._end_datetime.datetime_format:
            self._end_datetime.datetime_format = self._datetime_format
>>>>>>> 3987c726

    def stream_slices(self, sync_mode: SyncMode, stream_state: Mapping[str, Any]) -> Iterable[Mapping[str, Any]]:
        # Evaluate and compare start_date, end_date, and cursor_value based on configs and runtime state
        stream_state = stream_state or {}
        kwargs = {"stream_state": stream_state}
        end_datetime = min(self._end_datetime.get_datetime(self._config, **kwargs), datetime.datetime.now(tz=datetime.timezone.utc))
<<<<<<< HEAD
        start_datetime = min(self._start_datetime.get_datetime(self._config, **kwargs), end_datetime)
        print(f"start_datetime: {start_datetime} ({type(start_datetime)})")
        print(f"end_datetime: {end_datetime} ({type(end_datetime)})")
        if self._stream_state_field in stream_state:
            cursor_datetime = self.parse_date(stream_state[self._stream_state_field])
=======
        lookback_delta = self._parse_timedelta(self._lookback_window.eval(self._config, **kwargs) if self._lookback_window else "0d")
        start_datetime = self._start_datetime.get_datetime(self._config, **kwargs) - lookback_delta
        start_datetime = min(start_datetime, end_datetime)
        if self._cursor_value and self._cursor_value.eval(self._config, **kwargs):
            cursor_datetime = self.parse_date(self._cursor_value.eval(self._config, **kwargs))
>>>>>>> 3987c726
        else:
            cursor_datetime = start_datetime
        start_datetime = max(cursor_datetime, start_datetime)
        if not self._is_start_date_valid(start_datetime, end_datetime):
            end_datetime = start_datetime

        return self._partition_daterange(start_datetime, end_datetime, self._step)

    def _format_datetime(self, dt: datetime.datetime):
        if self._datetime_format == "timestamp":
            return dt.timestamp()
        else:
            return dt.strftime(self._datetime_format)

    def _partition_daterange(self, start, end, step: datetime.timedelta):
        dates = []
        print(f"format: {self._datetime_format}")
        while start <= end:
            end_date = self._get_date(start + step - datetime.timedelta(days=1), end, min)
            dates.append({"start_date": self._format_datetime(start), "end_date": self._format_datetime(end_date)})
            start += step
        return dates

    def _get_date(self, cursor_value, default_date: datetime.datetime, comparator) -> datetime.datetime:
        cursor_date = self.parse_date(cursor_value or default_date)
        return comparator(cursor_date, default_date)

    def parse_date(self, date: Any) -> datetime:
        if date and isinstance(date, str):
            if self.is_int(date):
                return datetime.datetime.fromtimestamp(int(date)).replace(tzinfo=self._timezone)
            else:
                return dateutil.parser.parse(date).replace(tzinfo=self._timezone)
        elif isinstance(date, int):
            return datetime.datetime.fromtimestamp(int(date)).replace(tzinfo=self._timezone)
        return date

    def is_int(self, s) -> bool:
        try:
            int(s)
            return True
        except ValueError:
            return False

    @classmethod
    def _parse_timedelta(cls, time_str):
        """
        Parse a time string e.g. (2h13m) into a timedelta object.
        Modified from virhilo's answer at https://stackoverflow.com/a/4628148/851699
        :param time_str: A string identifying a duration. (eg. 2h13m)
        :return datetime.timedelta: A datetime.timedelta object
        """
        parts = cls.timedelta_regex.match(time_str)

        assert parts is not None

        time_params = {name: float(param) for name, param in parts.groupdict().items() if param}
        return datetime.timedelta(**time_params)

    @staticmethod
    def _is_start_date_valid(start_date: datetime, end_date: datetime) -> bool:
        return start_date <= end_date

    def request_params(self) -> Mapping[str, Any]:
        return {
            **self._get_request_options(RequestOptionType.request_parameter),
            **self._request_options_provider.request_params(stream_state=None, stream_slice=None, next_page_token=None),
        }

    def request_headers(self) -> Mapping[str, Any]:
        return {
            **self._get_request_options(RequestOptionType.header),
            **self._request_options_provider.request_headers(stream_state=None, stream_slice=None, next_page_token=None),
        }

    def request_body_data(self) -> Optional[Union[Mapping, str]]:
        return {
            **self._get_request_options(RequestOptionType.body_data),
            **self._request_options_provider.request_headers(stream_state=None, stream_slice=None, next_page_token=None),
        }

    def request_body_json(self) -> Optional[Mapping]:
        return {
            **self._get_request_options(RequestOptionType.body_json),
            **self._request_options_provider.request_body_json(stream_state=None, stream_slice=None, next_page_token=None),
        }

    def _get_request_options(self, option_type):
        options = {}
        if self._start_time_option.option_type == option_type:
            if option_type != RequestOptionType.path and self._cursor:
                options[self._start_time_option.field_name] = self._cursor
        return options

    def _create_request_options_provider(self, limit_value, limit_option: RequestOption):
        if limit_option.option_type == RequestOptionType.path:
            raise ValueError("Limit parameter cannot be a path")
        elif limit_option.option_type == RequestOptionType.request_parameter:
            return InterpolatedRequestOptionsProvider(request_parameters={limit_option.field_name: limit_value}, config=self._config)
        elif limit_option.option_type == RequestOptionType.header:
            return InterpolatedRequestOptionsProvider(request_headers={limit_option.field_name: limit_value}, config=self._config)
        elif limit_option.option_type == RequestOptionType.body_json:
            return InterpolatedRequestOptionsProvider(request_body_json={limit_option.field_name: limit_value}, config=self._config)
        elif limit_option.option_type == RequestOptionType.body_data:
            return InterpolatedRequestOptionsProvider(request_body_data={limit_option.field_name: limit_value}, config=self._config)
        else:
            raise ValueError(f"Unexpected request option type. Got :{limit_option}")<|MERGE_RESOLUTION|>--- conflicted
+++ resolved
@@ -4,18 +4,14 @@
 
 import datetime
 import re
-<<<<<<< HEAD
 from typing import Any, Iterable, Mapping, Optional, Union
-=======
-from typing import Any, Iterable, Mapping, Optional
->>>>>>> 3987c726
 
 import dateutil
 from airbyte_cdk.models import SyncMode
 from airbyte_cdk.sources.declarative.datetime.min_max_datetime import MinMaxDatetime
 from airbyte_cdk.sources.declarative.interpolation.interpolated_string import InterpolatedString
 from airbyte_cdk.sources.declarative.interpolation.jinja import JinjaInterpolation
-from airbyte_cdk.sources.declarative.requesters.paginators.request_option import RequestOption, RequestOptionType
+from airbyte_cdk.sources.declarative.requesters.request_option import RequestOption, RequestOptionType
 from airbyte_cdk.sources.declarative.requesters.request_options.interpolated_request_options_provider import (
     InterpolatedRequestOptionsProvider,
 )
@@ -45,13 +41,10 @@
         cursor_field: InterpolatedString,
         datetime_format: str,
         config: Config,
-<<<<<<< HEAD
         start_time_option: Optional[RequestOption] = None,
         end_time_option: Optional[RequestOption] = None,
         stream_state_field: Optional[str] = None,
-=======
         lookback_window: Optional[InterpolatedString] = None,
->>>>>>> 3987c726
     ):
         self._timezone = datetime.timezone.utc
         self._interpolation = JinjaInterpolation()
@@ -61,13 +54,13 @@
         self._end_datetime = end_datetime
         self._step = self._parse_timedelta(step)
         self._config = config
-<<<<<<< HEAD
         self._cursor_field = cursor_field
         self._start_time_option = start_time_option
         self._end_time_option = end_time_option
         self._stream_state_field = stream_state_field or cursor_field
         self._request_options_provider = InterpolatedRequestOptionsProvider(config=config)
         self._cursor = None
+        self._lookback_window = lookback_window
 
     def set_state(self, stream_state: Mapping[str, Any]):
         self._cursor = stream_state.get(self._stream_state_field)
@@ -89,35 +82,17 @@
             self._cursor = max(cursor, self._cursor)
         elif cursor:
             self._cursor = cursor
-=======
-        self._cursor_value = cursor_value
-        self._lookback_window = lookback_window
-
-        # If datetime format is not specified then start/end datetime should inherit it from the stream slicer
-        if not self._start_datetime.datetime_format:
-            self._start_datetime.datetime_format = self._datetime_format
-        if not self._end_datetime.datetime_format:
-            self._end_datetime.datetime_format = self._datetime_format
->>>>>>> 3987c726
 
     def stream_slices(self, sync_mode: SyncMode, stream_state: Mapping[str, Any]) -> Iterable[Mapping[str, Any]]:
         # Evaluate and compare start_date, end_date, and cursor_value based on configs and runtime state
         stream_state = stream_state or {}
         kwargs = {"stream_state": stream_state}
         end_datetime = min(self._end_datetime.get_datetime(self._config, **kwargs), datetime.datetime.now(tz=datetime.timezone.utc))
-<<<<<<< HEAD
-        start_datetime = min(self._start_datetime.get_datetime(self._config, **kwargs), end_datetime)
-        print(f"start_datetime: {start_datetime} ({type(start_datetime)})")
-        print(f"end_datetime: {end_datetime} ({type(end_datetime)})")
-        if self._stream_state_field in stream_state:
-            cursor_datetime = self.parse_date(stream_state[self._stream_state_field])
-=======
         lookback_delta = self._parse_timedelta(self._lookback_window.eval(self._config, **kwargs) if self._lookback_window else "0d")
         start_datetime = self._start_datetime.get_datetime(self._config, **kwargs) - lookback_delta
         start_datetime = min(start_datetime, end_datetime)
-        if self._cursor_value and self._cursor_value.eval(self._config, **kwargs):
-            cursor_datetime = self.parse_date(self._cursor_value.eval(self._config, **kwargs))
->>>>>>> 3987c726
+        if self._stream_state_field in stream_state:
+            cursor_datetime = self.parse_date(stream_state[self._stream_state_field])
         else:
             cursor_datetime = start_datetime
         start_datetime = max(cursor_datetime, start_datetime)
