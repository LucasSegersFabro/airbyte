#
# Copyright (c) 2022 Airbyte, Inc., all rights reserved.
#

import datetime
import re
from typing import Any, Iterable, Mapping, Optional, Union

import dateutil
from airbyte_cdk.models import SyncMode
from airbyte_cdk.sources.declarative.datetime.min_max_datetime import MinMaxDatetime
from airbyte_cdk.sources.declarative.interpolation.interpolated_string import InterpolatedString
from airbyte_cdk.sources.declarative.interpolation.jinja import JinjaInterpolation
<<<<<<< HEAD
from airbyte_cdk.sources.declarative.requesters.paginators.request_option import RequestOption, RequestOptionType
from airbyte_cdk.sources.declarative.requesters.request_options.interpolated_request_options_provider import (
    InterpolatedRequestOptionsProvider,
)
=======
from airbyte_cdk.sources.declarative.requesters.request_option import RequestOption, RequestOptionType
>>>>>>> b4a2ffb2
from airbyte_cdk.sources.declarative.stream_slicers.stream_slicer import StreamSlicer
from airbyte_cdk.sources.declarative.types import Config, Record, StreamSlice, StreamState


class DatetimeStreamSlicer(StreamSlicer):
<<<<<<< HEAD
    def path(self) -> Optional[str]:
        pass

    timedelta_regex = re.compile(
        r"((?P<weeks>[\.\d]+?)w)?"
        r"((?P<days>[\.\d]+?)d)?"
        r"((?P<hours>[\.\d]+?)h)?"
        r"((?P<minutes>[\.\d]+?)m)?"
        r"((?P<seconds>[\.\d]+?)s)?"
        r"((?P<microseconds>[\.\d]+?)ms)?"
        r"((?P<milliseconds>[\.\d]+?)us)?$"
    )
=======
    """
    Slices the stream over a datetime range.

    Given a start time, end time, a step function, and an optional lookback window,
    the stream slicer will partition the date range from start time - lookback window to end time.

    The step function is defined as a string of the form:
    `"<number><unit>"`

    where unit can be one of
    - weeks, w
    - days, d

    For example, "1d" will produce windows of 1 day, and 2weeks windows of 2 weeks.
    """

    timedelta_regex = re.compile(r"((?P<weeks>[\.\d]+?)w)?" r"((?P<days>[\.\d]+?)d)?$")
>>>>>>> b4a2ffb2

    def __init__(
        self,
        start_datetime: MinMaxDatetime,
        end_datetime: MinMaxDatetime,
        step: str,
        cursor_field: InterpolatedString,
        datetime_format: str,
        config: Config,
        start_time_option: Optional[RequestOption] = None,
        end_time_option: Optional[RequestOption] = None,
<<<<<<< HEAD
        stream_state_field: Optional[InterpolatedString] = None,
=======
        stream_state_field_start: Optional[str] = None,
        stream_state_field_end: Optional[str] = None,
>>>>>>> b4a2ffb2
        lookback_window: Optional[InterpolatedString] = None,
    ):
        """
        :param start_datetime:
        :param end_datetime:
        :param step: size of the timewindow
        :param cursor_field: record's cursor field
        :param datetime_format: format of the datetime
        :param config: connection config
        :param start_time_option: request option for start time
        :param end_time_option: request option for end time
        :param stream_state_field_start: stream slice start time field
        :param stream_state_field_end: stream slice end time field
        :param lookback_window: how many days before start_datetime to read data for
        """
        self._timezone = datetime.timezone.utc
        self._interpolation = JinjaInterpolation()
<<<<<<< HEAD
        self._timezone = datetime.timezone.utc
        self._interpolation = JinjaInterpolation()
=======
>>>>>>> b4a2ffb2

        self._datetime_format = datetime_format
        self._start_datetime = start_datetime
        self._end_datetime = end_datetime
        self._step = self._parse_timedelta(step)
        self._config = config
<<<<<<< HEAD
=======
        self._cursor_field = InterpolatedString.create(cursor_field)
        self._start_time_option = start_time_option
        self._end_time_option = end_time_option
        self._stream_slice_field_start = InterpolatedString.create(stream_state_field_start or "start_date")
        self._stream_slice_field_end = InterpolatedString.create(stream_state_field_end or "end_date")
        self._cursor = None  # tracks current datetime
        self._cursor_end = None  # tracks end of current stream slice
>>>>>>> b4a2ffb2
        self._lookback_window = lookback_window
        self._cursor_field = cursor_field
        self._start_time_option = start_time_option
        self._end_time_option = end_time_option
        self._stream_state_field = stream_state_field or cursor_field
        self._request_options_provider = InterpolatedRequestOptionsProvider(config=config)
        self._cursor = None  # self.stream_slices(SyncMode.full_refresh, None)[0]["start_date"]

    def set_state(self, stream_state: Mapping[str, Any]):
        self._cursor = stream_state.get(self._stream_state_field.eval(self._config))

    def get_stream_state(self) -> Optional[Mapping[str, Any]]:
        return {self._stream_state_field.eval(self._config): self._cursor} if self._cursor else None

    def update_cursor(self, stream_slice: Mapping[str, Any], last_record: Optional[Mapping[str, Any]]):
        stream_slice_value = stream_slice.get(self._cursor_field.eval(self._config))
        last_record_value = last_record.get(self._cursor_field.eval(self._config)) if last_record else None
        cursor = None
        if stream_slice_value and last_record_value:
            cursor = max(stream_slice_value, last_record_value, self._cursor)
        elif stream_slice_value:
            cursor = stream_slice_value
        else:
            cursor = last_record_value
        if self._cursor and cursor:
            self._cursor = max(cursor, self._cursor)
        elif cursor:
            self._cursor = cursor

        if self._start_time_option and self._start_time_option.inject_into == RequestOptionType.path:
            raise ValueError("Start time cannot be passed by path")
        if self._end_time_option and self._end_time_option.inject_into == RequestOptionType.path:
            raise ValueError("End time cannot be passed by path")

    def get_stream_state(self) -> StreamState:
        return {self._cursor_field.eval(self._config): self._cursor} if self._cursor else {}

    def update_cursor(self, stream_slice: StreamSlice, last_record: Optional[Record] = None):
        """
        Update the cursor value to the max datetime between the last record, the start of the stream_slice, and the current cursor value.
        Update the cursor_end value with the stream_slice's end time.

        :param stream_slice: current stream slice
        :param last_record: last record read
        :return: None
        """
        stream_slice_value = stream_slice.get(self._cursor_field.eval(self._config))
        stream_slice_value_end = stream_slice.get(self._stream_slice_field_end.eval(self._config))
        last_record_value = last_record.get(self._cursor_field.eval(self._config)) if last_record else None
        cursor = None
        if stream_slice_value and last_record_value:
            cursor = max(stream_slice_value, last_record_value)
        elif stream_slice_value:
            cursor = stream_slice_value
        else:
            cursor = last_record_value
        if self._cursor and cursor:
            self._cursor = max(cursor, self._cursor)
        elif cursor:
            self._cursor = cursor
        if self._stream_slice_field_end:
            self._cursor_end = stream_slice_value_end

    def stream_slices(self, sync_mode: SyncMode, stream_state: Mapping[str, Any]) -> Iterable[Mapping[str, Any]]:
        """
        Partition the daterange into slices of size = step.

        The start of the window is the minimum datetime between start_datetime - looback_window and the stream_state's datetime
        The end of the window is the minimum datetime between the start of the window and end_datetime.

        :param sync_mode:
        :param stream_state: current stream state. If set, the start_date will be the day following the stream_state.
        :return:
        """
        stream_state = stream_state or {}
        kwargs = {"stream_state": stream_state}
        end_datetime = min(self._end_datetime.get_datetime(self._config, **kwargs), datetime.datetime.now(tz=datetime.timezone.utc))
        lookback_delta = self._parse_timedelta(self._lookback_window.eval(self._config, **kwargs) if self._lookback_window else "0d")
        start_datetime = self._start_datetime.get_datetime(self._config, **kwargs) - lookback_delta
        start_datetime = min(start_datetime, end_datetime)
<<<<<<< HEAD

        if self._stream_state_field.eval(self._config) in stream_state:
            cursor_datetime = self.parse_date(stream_state[self._stream_state_field.eval(self._config)])
=======
        if self._cursor_field.eval(self._config, stream_state=stream_state) in stream_state:
            cursor_datetime = self.parse_date(stream_state[self._cursor_field.eval(self._config)])
>>>>>>> b4a2ffb2
        else:
            cursor_datetime = start_datetime

        start_datetime = max(cursor_datetime, start_datetime)

<<<<<<< HEAD
        dates = self._partition_daterange(start_datetime, end_datetime, self._step)
        state_date = stream_state.get(self._stream_state_field.eval(self._config))
        if state_date:
            dates_later_than_state = [d for d in dates if d["start_date"] > state_date]
        else:
            dates_later_than_state = dates
        print(f"dates_later_than_state: {dates_later_than_state}")
        return dates_later_than_state
=======
        state_date = self.parse_date(stream_state.get(self._cursor_field.eval(self._config, stream_state=stream_state)))
        if state_date:
            # If the input_state's date is greater than start_datetime, the start of the time window is the state's next day
            next_date = state_date + datetime.timedelta(days=1)
            start_datetime = max(start_datetime, next_date)
        dates = self._partition_daterange(start_datetime, end_datetime, self._step)
        return dates
>>>>>>> b4a2ffb2

    def _format_datetime(self, dt: datetime.datetime):
        if self._datetime_format == "timestamp":
            return dt.timestamp()
        else:
            return dt.strftime(self._datetime_format)

    def _partition_daterange(self, start, end, step: datetime.timedelta):
        start_field = self._stream_slice_field_start.eval(self._config)
        end_field = self._stream_slice_field_end.eval(self._config)
        dates = []
        while start <= end:
            end_date = self._get_date(start + step - datetime.timedelta(days=1), end, min)
<<<<<<< HEAD
            dates.append({"start_date": self._format_datetime(start), "end_date": self._format_datetime(end_date)})
=======
            dates.append({start_field: self._format_datetime(start), end_field: self._format_datetime(end_date)})
>>>>>>> b4a2ffb2
            start += step
        return dates

    def _get_date(self, cursor_value, default_date: datetime.datetime, comparator) -> datetime.datetime:
        cursor_date = self.parse_date(cursor_value or default_date)
        return comparator(cursor_date, default_date)

    def parse_date(self, date: Any) -> datetime:
        if date and isinstance(date, str):
            if self.is_int(date):
                return datetime.datetime.fromtimestamp(int(date)).replace(tzinfo=self._timezone)
            else:
                return dateutil.parser.parse(date).replace(tzinfo=self._timezone)
        elif isinstance(date, int):
            return datetime.datetime.fromtimestamp(int(date)).replace(tzinfo=self._timezone)
        return date

    def is_int(self, s) -> bool:
        try:
            int(s)
            return True
        except ValueError:
            return False

    @classmethod
    def _parse_timedelta(cls, time_str):
        """
        Parse a time string e.g. (2h13m) into a timedelta object.
        Modified from virhilo's answer at https://stackoverflow.com/a/4628148/851699
        :param time_str: A string identifying a duration. (eg. 2h13m)
        :return datetime.timedelta: A datetime.timedelta object
        """
        parts = cls.timedelta_regex.match(time_str)

        assert parts is not None

        time_params = {name: float(param) for name, param in parts.groupdict().items() if param}
        return datetime.timedelta(**time_params)

<<<<<<< HEAD
    @staticmethod
    def _is_start_date_valid(start_date: datetime, end_date: datetime) -> bool:
        return start_date <= end_date

    def request_params(self) -> Mapping[str, Any]:
        return {
            **self._get_request_options(RequestOptionType.request_parameter),
            **self._request_options_provider.request_params(stream_state=None, stream_slice=None, next_page_token=None),
        }

    def request_headers(self) -> Mapping[str, Any]:
        return {
            **self._get_request_options(RequestOptionType.header),
            **self._request_options_provider.request_headers(stream_state=None, stream_slice=None, next_page_token=None),
        }

    def request_body_data(self) -> Optional[Union[Mapping, str]]:
        return {
            **self._get_request_options(RequestOptionType.body_data),
            **self._request_options_provider.request_headers(stream_state=None, stream_slice=None, next_page_token=None),
        }

    def request_body_json(self) -> Optional[Mapping]:
        return {
            **self._get_request_options(RequestOptionType.body_json),
            **self._request_options_provider.request_body_json(stream_state=None, stream_slice=None, next_page_token=None),
        }

    def _get_request_options(self, option_type):
        options = {}
        if self._start_time_option and self._start_time_option.option_type == option_type:
            if option_type != RequestOptionType.path and self._cursor:
                options[self._start_time_option.field_name] = self._cursor
        return options

    def _create_request_options_provider(self, limit_value, limit_option: RequestOption):
        if limit_option.option_type == RequestOptionType.path:
            raise ValueError("Limit parameter cannot be a path")
        elif limit_option.option_type == RequestOptionType.request_parameter:
            return InterpolatedRequestOptionsProvider(request_parameters={limit_option.field_name: limit_value}, config=self._config)
        elif limit_option.option_type == RequestOptionType.header:
            return InterpolatedRequestOptionsProvider(request_headers={limit_option.field_name: limit_value}, config=self._config)
        elif limit_option.option_type == RequestOptionType.body_json:
            return InterpolatedRequestOptionsProvider(request_body_json={limit_option.field_name: limit_value}, config=self._config)
        elif limit_option.option_type == RequestOptionType.body_data:
            return InterpolatedRequestOptionsProvider(request_body_data={limit_option.field_name: limit_value}, config=self._config)
        else:
            raise ValueError(f"Unexpected request option type. Got :{limit_option}")
=======
    def request_params(self) -> Mapping[str, Any]:
        return self._get_request_options(RequestOptionType.request_parameter)

    def request_headers(self) -> Mapping[str, Any]:
        return self._get_request_options(RequestOptionType.header)

    def request_body_data(self) -> Mapping[str, Any]:
        return self._get_request_options(RequestOptionType.body_data)

    def request_body_json(self) -> Mapping[str, Any]:
        return self._get_request_options(RequestOptionType.body_json)

    def request_kwargs(self) -> Mapping[str, Any]:
        # Never update kwargs
        return {}

    def _get_request_options(self, option_type):
        options = {}
        if self._start_time_option and self._start_time_option.inject_into == option_type:
            if self._cursor:
                options[self._start_time_option.field_name] = self._cursor
        if self._end_time_option and self._end_time_option.inject_into == option_type:
            options[self._end_time_option.field_name] = self._cursor_end
        return options
>>>>>>> b4a2ffb2
<|MERGE_RESOLUTION|>--- conflicted
+++ resolved
@@ -4,40 +4,19 @@
 
 import datetime
 import re
-from typing import Any, Iterable, Mapping, Optional, Union
+from typing import Any, Iterable, Mapping, Optional
 
 import dateutil
 from airbyte_cdk.models import SyncMode
 from airbyte_cdk.sources.declarative.datetime.min_max_datetime import MinMaxDatetime
 from airbyte_cdk.sources.declarative.interpolation.interpolated_string import InterpolatedString
 from airbyte_cdk.sources.declarative.interpolation.jinja import JinjaInterpolation
-<<<<<<< HEAD
-from airbyte_cdk.sources.declarative.requesters.paginators.request_option import RequestOption, RequestOptionType
-from airbyte_cdk.sources.declarative.requesters.request_options.interpolated_request_options_provider import (
-    InterpolatedRequestOptionsProvider,
-)
-=======
 from airbyte_cdk.sources.declarative.requesters.request_option import RequestOption, RequestOptionType
->>>>>>> b4a2ffb2
 from airbyte_cdk.sources.declarative.stream_slicers.stream_slicer import StreamSlicer
 from airbyte_cdk.sources.declarative.types import Config, Record, StreamSlice, StreamState
 
 
 class DatetimeStreamSlicer(StreamSlicer):
-<<<<<<< HEAD
-    def path(self) -> Optional[str]:
-        pass
-
-    timedelta_regex = re.compile(
-        r"((?P<weeks>[\.\d]+?)w)?"
-        r"((?P<days>[\.\d]+?)d)?"
-        r"((?P<hours>[\.\d]+?)h)?"
-        r"((?P<minutes>[\.\d]+?)m)?"
-        r"((?P<seconds>[\.\d]+?)s)?"
-        r"((?P<microseconds>[\.\d]+?)ms)?"
-        r"((?P<milliseconds>[\.\d]+?)us)?$"
-    )
-=======
     """
     Slices the stream over a datetime range.
 
@@ -55,7 +34,6 @@
     """
 
     timedelta_regex = re.compile(r"((?P<weeks>[\.\d]+?)w)?" r"((?P<days>[\.\d]+?)d)?$")
->>>>>>> b4a2ffb2
 
     def __init__(
         self,
@@ -67,12 +45,8 @@
         config: Config,
         start_time_option: Optional[RequestOption] = None,
         end_time_option: Optional[RequestOption] = None,
-<<<<<<< HEAD
-        stream_state_field: Optional[InterpolatedString] = None,
-=======
         stream_state_field_start: Optional[str] = None,
         stream_state_field_end: Optional[str] = None,
->>>>>>> b4a2ffb2
         lookback_window: Optional[InterpolatedString] = None,
     ):
         """
@@ -90,19 +64,12 @@
         """
         self._timezone = datetime.timezone.utc
         self._interpolation = JinjaInterpolation()
-<<<<<<< HEAD
-        self._timezone = datetime.timezone.utc
-        self._interpolation = JinjaInterpolation()
-=======
->>>>>>> b4a2ffb2
 
         self._datetime_format = datetime_format
         self._start_datetime = start_datetime
         self._end_datetime = end_datetime
         self._step = self._parse_timedelta(step)
         self._config = config
-<<<<<<< HEAD
-=======
         self._cursor_field = InterpolatedString.create(cursor_field)
         self._start_time_option = start_time_option
         self._end_time_option = end_time_option
@@ -110,35 +77,13 @@
         self._stream_slice_field_end = InterpolatedString.create(stream_state_field_end or "end_date")
         self._cursor = None  # tracks current datetime
         self._cursor_end = None  # tracks end of current stream slice
->>>>>>> b4a2ffb2
         self._lookback_window = lookback_window
-        self._cursor_field = cursor_field
-        self._start_time_option = start_time_option
-        self._end_time_option = end_time_option
-        self._stream_state_field = stream_state_field or cursor_field
-        self._request_options_provider = InterpolatedRequestOptionsProvider(config=config)
-        self._cursor = None  # self.stream_slices(SyncMode.full_refresh, None)[0]["start_date"]
-
-    def set_state(self, stream_state: Mapping[str, Any]):
-        self._cursor = stream_state.get(self._stream_state_field.eval(self._config))
-
-    def get_stream_state(self) -> Optional[Mapping[str, Any]]:
-        return {self._stream_state_field.eval(self._config): self._cursor} if self._cursor else None
-
-    def update_cursor(self, stream_slice: Mapping[str, Any], last_record: Optional[Mapping[str, Any]]):
-        stream_slice_value = stream_slice.get(self._cursor_field.eval(self._config))
-        last_record_value = last_record.get(self._cursor_field.eval(self._config)) if last_record else None
-        cursor = None
-        if stream_slice_value and last_record_value:
-            cursor = max(stream_slice_value, last_record_value, self._cursor)
-        elif stream_slice_value:
-            cursor = stream_slice_value
-        else:
-            cursor = last_record_value
-        if self._cursor and cursor:
-            self._cursor = max(cursor, self._cursor)
-        elif cursor:
-            self._cursor = cursor
+
+        # If datetime format is not specified then start/end datetime should inherit it from the stream slicer
+        if not self._start_datetime.datetime_format:
+            self._start_datetime.datetime_format = self._datetime_format
+        if not self._end_datetime.datetime_format:
+            self._end_datetime.datetime_format = self._datetime_format
 
         if self._start_time_option and self._start_time_option.inject_into == RequestOptionType.path:
             raise ValueError("Start time cannot be passed by path")
@@ -191,29 +136,13 @@
         lookback_delta = self._parse_timedelta(self._lookback_window.eval(self._config, **kwargs) if self._lookback_window else "0d")
         start_datetime = self._start_datetime.get_datetime(self._config, **kwargs) - lookback_delta
         start_datetime = min(start_datetime, end_datetime)
-<<<<<<< HEAD
-
-        if self._stream_state_field.eval(self._config) in stream_state:
-            cursor_datetime = self.parse_date(stream_state[self._stream_state_field.eval(self._config)])
-=======
         if self._cursor_field.eval(self._config, stream_state=stream_state) in stream_state:
             cursor_datetime = self.parse_date(stream_state[self._cursor_field.eval(self._config)])
->>>>>>> b4a2ffb2
         else:
             cursor_datetime = start_datetime
 
         start_datetime = max(cursor_datetime, start_datetime)
 
-<<<<<<< HEAD
-        dates = self._partition_daterange(start_datetime, end_datetime, self._step)
-        state_date = stream_state.get(self._stream_state_field.eval(self._config))
-        if state_date:
-            dates_later_than_state = [d for d in dates if d["start_date"] > state_date]
-        else:
-            dates_later_than_state = dates
-        print(f"dates_later_than_state: {dates_later_than_state}")
-        return dates_later_than_state
-=======
         state_date = self.parse_date(stream_state.get(self._cursor_field.eval(self._config, stream_state=stream_state)))
         if state_date:
             # If the input_state's date is greater than start_datetime, the start of the time window is the state's next day
@@ -221,7 +150,6 @@
             start_datetime = max(start_datetime, next_date)
         dates = self._partition_daterange(start_datetime, end_datetime, self._step)
         return dates
->>>>>>> b4a2ffb2
 
     def _format_datetime(self, dt: datetime.datetime):
         if self._datetime_format == "timestamp":
@@ -235,11 +163,7 @@
         dates = []
         while start <= end:
             end_date = self._get_date(start + step - datetime.timedelta(days=1), end, min)
-<<<<<<< HEAD
-            dates.append({"start_date": self._format_datetime(start), "end_date": self._format_datetime(end_date)})
-=======
             dates.append({start_field: self._format_datetime(start), end_field: self._format_datetime(end_date)})
->>>>>>> b4a2ffb2
             start += step
         return dates
 
@@ -279,56 +203,6 @@
         time_params = {name: float(param) for name, param in parts.groupdict().items() if param}
         return datetime.timedelta(**time_params)
 
-<<<<<<< HEAD
-    @staticmethod
-    def _is_start_date_valid(start_date: datetime, end_date: datetime) -> bool:
-        return start_date <= end_date
-
-    def request_params(self) -> Mapping[str, Any]:
-        return {
-            **self._get_request_options(RequestOptionType.request_parameter),
-            **self._request_options_provider.request_params(stream_state=None, stream_slice=None, next_page_token=None),
-        }
-
-    def request_headers(self) -> Mapping[str, Any]:
-        return {
-            **self._get_request_options(RequestOptionType.header),
-            **self._request_options_provider.request_headers(stream_state=None, stream_slice=None, next_page_token=None),
-        }
-
-    def request_body_data(self) -> Optional[Union[Mapping, str]]:
-        return {
-            **self._get_request_options(RequestOptionType.body_data),
-            **self._request_options_provider.request_headers(stream_state=None, stream_slice=None, next_page_token=None),
-        }
-
-    def request_body_json(self) -> Optional[Mapping]:
-        return {
-            **self._get_request_options(RequestOptionType.body_json),
-            **self._request_options_provider.request_body_json(stream_state=None, stream_slice=None, next_page_token=None),
-        }
-
-    def _get_request_options(self, option_type):
-        options = {}
-        if self._start_time_option and self._start_time_option.option_type == option_type:
-            if option_type != RequestOptionType.path and self._cursor:
-                options[self._start_time_option.field_name] = self._cursor
-        return options
-
-    def _create_request_options_provider(self, limit_value, limit_option: RequestOption):
-        if limit_option.option_type == RequestOptionType.path:
-            raise ValueError("Limit parameter cannot be a path")
-        elif limit_option.option_type == RequestOptionType.request_parameter:
-            return InterpolatedRequestOptionsProvider(request_parameters={limit_option.field_name: limit_value}, config=self._config)
-        elif limit_option.option_type == RequestOptionType.header:
-            return InterpolatedRequestOptionsProvider(request_headers={limit_option.field_name: limit_value}, config=self._config)
-        elif limit_option.option_type == RequestOptionType.body_json:
-            return InterpolatedRequestOptionsProvider(request_body_json={limit_option.field_name: limit_value}, config=self._config)
-        elif limit_option.option_type == RequestOptionType.body_data:
-            return InterpolatedRequestOptionsProvider(request_body_data={limit_option.field_name: limit_value}, config=self._config)
-        else:
-            raise ValueError(f"Unexpected request option type. Got :{limit_option}")
-=======
     def request_params(self) -> Mapping[str, Any]:
         return self._get_request_options(RequestOptionType.request_parameter)
 
@@ -352,5 +226,4 @@
                 options[self._start_time_option.field_name] = self._cursor
         if self._end_time_option and self._end_time_option.inject_into == option_type:
             options[self._end_time_option.field_name] = self._cursor_end
-        return options
->>>>>>> b4a2ffb2
+        return options