#
# Copyright (c) 2022 Airbyte, Inc., all rights reserved.
#

from __future__ import annotations

import copy
import importlib
from typing import Any, Mapping, Type, Union, get_args, get_origin, get_type_hints

from airbyte_cdk.sources.declarative.create_partial import create
from airbyte_cdk.sources.declarative.interpolation.jinja import JinjaInterpolation
from airbyte_cdk.sources.declarative.parsers.class_types_registry import CLASS_TYPES_REGISTRY
from airbyte_cdk.sources.declarative.parsers.default_implementation_registry import DEFAULT_IMPLEMENTATIONS_REGISTRY
from airbyte_cdk.sources.declarative.types import Config
from jsonschema import validate


class DeclarativeComponentFactory:
    def __init__(self):
        self._interpolator = JinjaInterpolation()

    def create_component(self, component_definition: Mapping[str, Any], config: Config, instantiate):
        """

        :param component_definition: mapping defining the object to create. It should have at least one field: `class_name`
        :param config: Connector's config
        :return: the object to create
        """
        kwargs = copy.deepcopy(component_definition)
<<<<<<< HEAD
        class_name = kwargs.pop("class_name")
        return self.build(class_name, config, instantiate, **kwargs)
=======
        if "class_name" in kwargs:
            class_name = kwargs.pop("class_name")
        elif "type" in kwargs:
            class_name = CLASS_TYPES_REGISTRY[kwargs.pop("type")]
        else:
            raise ValueError(f"Failed to create component because it has no class_name or type. Definition: {component_definition}")
        return self.build(class_name, config, **kwargs)
>>>>>>> e80b543d

    def build(self, class_or_class_name: Union[str, Type], config, instantiate, **kwargs):
        if isinstance(class_or_class_name, str):
            class_ = self._get_class_from_fully_qualified_class_name(class_or_class_name)
        else:
            class_ = class_or_class_name

        # create components in options before propagating them
        if "options" in kwargs:
            kwargs["options"] = {
                k: self._create_subcomponent(k, v, kwargs, config, class_, instantiate) for k, v in kwargs["options"].items()
            }

        updated_kwargs = {k: self._create_subcomponent(k, v, kwargs, config, class_, instantiate) for k, v in kwargs.items()}
        if instantiate:
            return create(class_, config=config, **updated_kwargs)
        else:
            schema = class_.json_schema()
            # full_definition = {**{"config": config}, **updated_kwargs}
            full_definition = {**updated_kwargs, **{k: v for k, v in updated_kwargs["options"].items() if k not in updated_kwargs}}
            full_definition["config"] = {}
            validate(full_definition, schema)
            return lambda: full_definition

    @staticmethod
    def _get_class_from_fully_qualified_class_name(class_name: str):
        split = class_name.split(".")
        module = ".".join(split[:-1])
        class_name = split[-1]
        return getattr(importlib.import_module(module), class_name)

    @staticmethod
    def _merge_dicts(d1, d2):
        return {**d1, **d2}

    def _create_subcomponent(self, key, definition, kwargs, config, parent_class, instantiate):
        """
        There are 5 ways to define a component.
        1. dict with "class_name" field -> create an object of type "class_name"
        2. dict with "type" field -> lookup the `CLASS_TYPES_REGISTRY` to find the type of object and create an object of that type
        3. a dict with a type that can be inferred. If the parent class's constructor has type hints, we can infer the type of the object to create by looking up the `DEFAULT_IMPLEMENTATIONS_REGISTRY` map
        4. list: loop over the list and create objects for its items
        5. anything else -> return as is
        """
        if self.is_object_definition_with_class_name(definition):
            # propagate kwargs to inner objects
            definition["options"] = self._merge_dicts(kwargs.get("options", dict()), definition.get("options", dict()))
<<<<<<< HEAD
            return self.create_component(definition, config, instantiate)()
=======
            return self.create_component(definition, config)()
>>>>>>> e80b543d
        elif self.is_object_definition_with_type(definition):
            # If type is set instead of class_name, get the class_name from the CLASS_TYPES_REGISTRY
            definition["options"] = self._merge_dicts(kwargs.get("options", dict()), definition.get("options", dict()))
            object_type = definition.pop("type")
            class_name = CLASS_TYPES_REGISTRY[object_type]
            definition["class_name"] = class_name
            return self.create_component(definition, config, instantiate)()
        elif isinstance(definition, dict):
            # Try to infer object type
            expected_type = self.get_default_type(key, parent_class)
            if expected_type:
                definition["class_name"] = expected_type
                definition["options"] = {
                    k: v for k, v in self._merge_dicts(kwargs.get("options", dict()), definition.get("options", dict())).items() if k != key
                }
                return self.create_component(definition, config, instantiate)()
            else:
                return definition
        elif isinstance(definition, list):
            return [
                self._create_subcomponent(
                    key,
                    sub,
                    self._merge_dicts(kwargs.get("options", dict()), self._get_subcomponent_options(sub)),
                    config,
                    parent_class,
                    instantiate,
                )
                for sub in definition
            ]
        else:
            expected_type = self.get_default_type(key, parent_class)
            if expected_type and not isinstance(definition, expected_type):
                # call __init__(definition) if definition is not a dict and is not of the expected type
                # for instance, to turn a string into an InterpolatedString
                return expected_type(definition)
            else:
                return definition

    @staticmethod
    def is_object_definition_with_class_name(definition):
        return isinstance(definition, dict) and "class_name" in definition

    @staticmethod
    def is_object_definition_with_type(definition):
        return isinstance(definition, dict) and "type" in definition

    @staticmethod
    def get_default_type(parameter_name, parent_class):
        type_hints = get_type_hints(parent_class.__init__)
        interface = type_hints.get(parameter_name)
        while True:
            origin = get_origin(interface)
            if origin:
                # Unnest types until we reach the raw type
                # List[T] -> T
                # Optional[List[T]] -> T
                args = get_args(interface)
                interface = args[0]
            else:
                break
        expected_type = DEFAULT_IMPLEMENTATIONS_REGISTRY.get(interface)
        return expected_type

    @staticmethod
    def _get_subcomponent_options(sub: Any):
        if isinstance(sub, dict):
            return sub.get("options", {})
        else:
            return {}<|MERGE_RESOLUTION|>--- conflicted
+++ resolved
@@ -28,18 +28,13 @@
         :return: the object to create
         """
         kwargs = copy.deepcopy(component_definition)
-<<<<<<< HEAD
-        class_name = kwargs.pop("class_name")
-        return self.build(class_name, config, instantiate, **kwargs)
-=======
         if "class_name" in kwargs:
             class_name = kwargs.pop("class_name")
         elif "type" in kwargs:
             class_name = CLASS_TYPES_REGISTRY[kwargs.pop("type")]
         else:
             raise ValueError(f"Failed to create component because it has no class_name or type. Definition: {component_definition}")
-        return self.build(class_name, config, **kwargs)
->>>>>>> e80b543d
+        return self.build(class_name, config, instantiate, **kwargs)
 
     def build(self, class_or_class_name: Union[str, Type], config, instantiate, **kwargs):
         if isinstance(class_or_class_name, str):
@@ -87,11 +82,7 @@
         if self.is_object_definition_with_class_name(definition):
             # propagate kwargs to inner objects
             definition["options"] = self._merge_dicts(kwargs.get("options", dict()), definition.get("options", dict()))
-<<<<<<< HEAD
             return self.create_component(definition, config, instantiate)()
-=======
-            return self.create_component(definition, config)()
->>>>>>> e80b543d
         elif self.is_object_definition_with_type(definition):
             # If type is set instead of class_name, get the class_name from the CLASS_TYPES_REGISTRY
             definition["options"] = self._merge_dicts(kwargs.get("options", dict()), definition.get("options", dict()))
