#
# Copyright (c) 2022 Airbyte, Inc., all rights reserved.
#

from typing import Mapping, Type

from airbyte_cdk.sources.declarative.checks.check_stream import CheckStream
from airbyte_cdk.sources.declarative.checks.connection_checker import ConnectionChecker
from airbyte_cdk.sources.declarative.datetime.min_max_datetime import MinMaxDatetime
from airbyte_cdk.sources.declarative.declarative_stream import DeclarativeStream
from airbyte_cdk.sources.declarative.decoders.decoder import Decoder
from airbyte_cdk.sources.declarative.decoders.json_decoder import JsonDecoder
from airbyte_cdk.sources.declarative.extractors.http_selector import HttpSelector
from airbyte_cdk.sources.declarative.extractors.jello import JelloExtractor
from airbyte_cdk.sources.declarative.extractors.record_selector import RecordSelector
from airbyte_cdk.sources.declarative.interpolation.interpolated_string import InterpolatedString
from airbyte_cdk.sources.declarative.requesters.error_handlers.default_error_handler import DefaultErrorHandler
from airbyte_cdk.sources.declarative.requesters.error_handlers.error_handler import ErrorHandler
from airbyte_cdk.sources.declarative.requesters.error_handlers.http_response_filter import HttpResponseFilter
from airbyte_cdk.sources.declarative.requesters.http_requester import HttpRequester
from airbyte_cdk.sources.declarative.requesters.paginators.limit_paginator import RequestOption
from airbyte_cdk.sources.declarative.requesters.paginators.no_pagination import NoPagination
from airbyte_cdk.sources.declarative.requesters.paginators.paginator import Paginator
from airbyte_cdk.sources.declarative.requesters.request_options.interpolated_request_options_provider import (
    InterpolatedRequestOptionsProvider,
)
from airbyte_cdk.sources.declarative.requesters.requester import Requester
from airbyte_cdk.sources.declarative.retrievers.retriever import Retriever
from airbyte_cdk.sources.declarative.retrievers.simple_retriever import SimpleRetriever
from airbyte_cdk.sources.declarative.schema.json_schema import JsonSchema
from airbyte_cdk.sources.declarative.schema.schema_loader import SchemaLoader
from airbyte_cdk.sources.declarative.states.dict_state import DictState
from airbyte_cdk.sources.declarative.states.state import State
from airbyte_cdk.sources.declarative.stream_slicers.single_slice import SingleSlice
from airbyte_cdk.sources.declarative.stream_slicers.stream_slicer import StreamSlicer
from airbyte_cdk.sources.streams.core import Stream

DEFAULT_IMPLEMENTATIONS_REGISTRY: Mapping[Type, Type] = {
    Requester: HttpRequester,
    Retriever: SimpleRetriever,
    SchemaLoader: JsonSchema,
    HttpSelector: RecordSelector,
    ConnectionChecker: CheckStream,
    ErrorHandler: DefaultErrorHandler,
    Decoder: JsonDecoder,
    JelloExtractor: JelloExtractor,
    State: DictState,
    StreamSlicer: SingleSlice,
    Paginator: NoPagination,
    HttpResponseFilter: HttpResponseFilter,
    Stream: DeclarativeStream,
<<<<<<< HEAD
    RequestOption: RequestOption,
    InterpolatedRequestOptionsProvider: InterpolatedRequestOptionsProvider,
=======
    MinMaxDatetime: MinMaxDatetime,
    InterpolatedString: InterpolatedString,
>>>>>>> a00c6a85
}<|MERGE_RESOLUTION|>--- conflicted
+++ resolved
@@ -49,11 +49,8 @@
     Paginator: NoPagination,
     HttpResponseFilter: HttpResponseFilter,
     Stream: DeclarativeStream,
-<<<<<<< HEAD
     RequestOption: RequestOption,
     InterpolatedRequestOptionsProvider: InterpolatedRequestOptionsProvider,
-=======
     MinMaxDatetime: MinMaxDatetime,
     InterpolatedString: InterpolatedString,
->>>>>>> a00c6a85
 }