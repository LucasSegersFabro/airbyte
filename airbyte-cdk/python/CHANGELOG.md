# Changelog

<<<<<<< HEAD
=======
## 0.57.7
File CDK: Support raw txt file

>>>>>>> 4feef2e5
## 0.57.6
Adding more tooling to cover source-stripe events stream

## 0.57.5
Raise error on passing unsupported value formats as query parameters

## 0.57.4
Vector DB CDK: Refactor embedders, File based CDK: Handle 422 errors properly in document file type parser

## 0.57.3
Vector DB CDK: Refactor embedders, File based CDK: Handle 422 errors properly in document file type parser

## 0.57.2
Update airbyte-protocol

## 0.57.1
Improve integration tests tooling

## 0.57.0
low-code: cache requests sent for parent streams
File-based CDK: Add support for automatic primary key for document file type format
File-based CDK: Add support for remote parsing of document file type format via API
Vector DB CDK: Fix bug with embedding tokens with special meaning like `<|endoftext|>`

## 0.56.1
no-op to verify pypi publish flow

## 0.56.0
Allow for connectors to continue syncing when a stream fails

## 0.55.5
File-based CDK: hide source-defined primary key; users can define primary keys in the connection's configuration

## 0.55.4
Source Integration tests: decoupling entrypoint wrapper from pytest

## 0.55.3
First iteration of integration tests tooling (http mocker and response builder)

## 0.55.2
concurrent-cdk: factory method initializes concurrent source with default number of max tasks

## 0.55.1
Vector DB CDK: Add omit_raw_text flag

## 0.55.0
concurrent cdk: read multiple streams concurrently

## 0.54.0
low-code: fix injection of page token if first request

## 0.53.9
Fix of generate the error message using _try_get_error based on list of errors

## 0.53.8
Vector DB CDK: Remove CDC records, File CDK: Update unstructured parser

## 0.53.7
low-code: fix debug logging when using --debug flag

## 0.53.6
Increase maximum_attempts_to_acquire to avoid crashing in acquire_call

## 0.53.5
File CDK: Improve stream config appearance

## 0.53.4
Concurrent CDK: fix futures pruning

## 0.53.3
Fix spec schema generation for File CDK and Vector DB CDK and allow skipping invalid files in document file parser

## 0.53.2
Concurrent CDK: Increase connection pool size to allow for 20 max workers

## 0.53.1
Concurrent CDK: Improve handling of future to avoid memory leak and improve performances

## 0.53.0
Add call rate functionality

## 0.52.10
Fix class SessionTokenAuthenticator for CLASS_TYPES_REGISTRY mapper

## 0.52.9
File CDK: Improve file type detection in document file type parser

## 0.52.8
Concurrent CDK: incremental (missing state conversion). Outside of concurrent specific work, this includes the following changes:
* Checkpointing state was acting on the number of records per slice. This has been changed to consider the number of records per syncs
* `Source.read_state` and `Source._emit_legacy_state_format` are now classmethods to allow for developers to have access to the state before instantiating the source

## 0.52.7
File CDK: Add pptx support

## 0.52.6
make  parameter as not required for default backoff handler

## 0.52.5
use in-memory cache if no file path is provided

## 0.52.4
File CDK: Add unstructured parser

## 0.52.3
Update source-declarative-manifest base image to update Linux alpine and Python

## 0.52.2


## 0.52.1
Add max time for backoff handler

## 0.52.0
File CDK: Add CustomFileBasedException for custom errors

## 0.51.44
low-code: Allow connector developers to specify the type of an added field

## 0.51.43
concurrent cdk: fail fast if a partition raises an exception

## 0.51.42
File CDK: Avoid listing all files for check command

## 0.51.41
Vector DB CDK: Expose stream identifier logic, add field remapping to processing | File CDK: Emit analytics message for used streams

## 0.51.40
Add filters for base64 encode and decode in Jinja Interpolation 

## 0.51.39
Few bug fixes for concurrent cdk

## 0.51.38
Add ability to wrap HTTP errors with specific status codes occurred during access token refresh into AirbyteTracedException

## 0.51.37
Enable debug logging when running availability check

## 0.51.36
Enable debug logging when running availability check

## 0.51.35
File CDK: Allow configuring number of tested files for schema inference and parsability check

## 0.51.34
Vector DB CDK: Fix OpenAI compatible embedder when used without api key

## 0.51.33
Vector DB CDK: Improve batching process

## 0.51.32
Introduce experimental ThreadBasedConcurrentStream

## 0.51.31
Fix initialize of token_expiry_is_time_of_expiration field

## 0.51.30
Add new token_expiry_is_time_of_expiration property for AbstractOauth2Authenticator for indicate that token's expiry_in is a time of expiration

## 0.51.29
Coerce read_records to iterable in http availabilty strategy

## 0.51.28
Add functionality enabling Page Number/Offset to be set on the first request

## 0.51.27
Fix parsing of UUID fields in avro files

## 0.51.26
Vector DB CDK: Fix OpenAI embedder batch size

## 0.51.25
Add  configurable OpenAI embedder to cdk and add cloud environment helper

## 0.51.24
Fix previous version of request_cache clearing

## 0.51.23
Fix request_cache clearing and move it to tmp folder

## 0.51.22
Vector DB CDK: Adjust batch size for Azure embedder to current limits

## 0.51.21
Change Error message if Stream is not found

## 0.51.20
Vector DB CDK: Add text splitting options to document processing

## 0.51.19
Ensuring invalid user-provided urls does not generate sentry issues

## 0.51.18
Vector DB CDK adjustments: Prevent failures with big records and OpenAI embedder

## 0.51.17
[ISSUE #30353] File-Based CDK: remove file_type from stream config

## 0.51.16
Connector Builder: fix datetime format inference for str parsable as int but not isdecimal

## 0.51.15
Vector DB CDK: Add Azure OpenAI embedder

## 0.51.14
File-based CDK: improve error message for CSV parsing error

## 0.51.13
File-based CDK: migrated parsing error to config error to avoid sentry alerts

## 0.51.12
Add from-field embedder to vector db CDK

## 0.51.11
FIle-based CDK: Update spec and fix autogenerated headers with skip after

## 0.51.10
Vector DB CDK adjustments: Fix id generation, improve config spec, add base test case

## 0.51.9
[Issue #29660] Support empty keys with record selection

## 0.51.8
Add vector db CDK helpers

## 0.51.7
File-based CDK: allow user to provided column names for CSV files

## 0.51.6
File-based CDK: allow for extension mismatch

## 0.51.5
File-based CDK: Remove CSV noisy log

## 0.51.4
Source-S3 V4: feature parity rollout

## 0.51.3
File-based CDK: Do not stop processing files in slice on error

## 0.51.2
Check config against spec in embedded sources and remove list endpoint from connector builder module

## 0.51.1
low-code: allow formatting datetime as milliseconds since unix epoch

## 0.51.0
File-based CDK: handle legacy options

## 0.50.2
Fix title and description of datetime_format fields

## 0.50.1
File-based CDK cursor and entrypoint updates

## 0.50.0
Low code CDK: Decouple SimpleRetriever and HttpStream

## 0.49.0
Add utils for embedding sources in other Python applications

## 0.48.0
Relax pydantic version requirement and update to protocol models version 0.4.0

## 0.47.5
Support many format for cursor datetime

## 0.47.4
File-based CDK updates

## 0.47.3
Connector Builder: Ensure we return when there are no slices

## 0.47.2
low-code: deduplicate query params if they are already encoded in the URL

## 0.47.1
Fix RemoveFields transformation issue

## 0.47.0
Breaking change: Rename existing SessionTokenAuthenticator to LegacySessionTokenAuthenticator and make SessionTokenAuthenticator more generic

## 0.46.1
Connector builder: warn if the max number of records was reached

## 0.46.0
Remove pyarrow from main dependency and add it to extras

## 0.45.0
Fix pyyaml and cython incompatibility

## 0.44.4
Connector builder: Show all request/responses as part of the testing panel

## 0.44.3
[ISSUE #27494] allow for state to rely on transformed field

## 0.44.2
Ensuring the state value format matches the cursor value from the record

## 0.44.1
Fix issue with incremental sync following data feed release

## 0.44.0
Support data feed like incremental syncs

## 0.43.3
Fix return type of RecordFilter: changed from generator to list

## 0.43.2
Connector builder module: serialize request body as string

## 0.43.1
Fix availability check to handle HttpErrors which happen during slice extraction

## 0.43.0
Refactoring declarative state management

## 0.42.1
Error message on state per partition state discrepancy

## 0.42.0
Supporting state per partition given incremental sync and partition router

## 0.41.0
Use x-www-urlencoded for access token refresh requests

## 0.40.5
Replace  with  when making oauth calls

## 0.40.4
Emit messages using message repository

## 0.40.3
Add utils for inferring datetime formats

## 0.40.2
Add a metadata field to the declarative component schema

## 0.40.1
make DatetimeBasedCursor.end_datetime optional

## 0.40.0
Remove SingleUseRefreshTokenOAuthAuthenticator from low code CDK and add generic injection capabilities to ApiKeyAuthenticator

## 0.39.4
Connector builder: add latest connector config control message to read calls

## 0.39.3
Add refresh token update capabilities to OAuthAuthenticator

## 0.39.2
Make step and cursor_granularity optional

## 0.39.1
Improve connector builder error messages

## 0.39.0
Align schema generation in SchemaInferrer with Airbyte platform capabilities

## 0.38.0
Allow nested objects in request_body_json

## 0.37.0
low-code: Make refresh token in oauth authenticator optional

## 0.36.5
Unfreeze requests version and test new pipeline

## 0.36.4
low-code: use jinja sandbox and restrict some methods

## 0.36.3
pin the version of the requests library

## 0.36.2
Support parsing non UTC dates and Connector Builder set slice descriptor

## 0.36.1
low-code: fix add field transformation when running from the connector builder

## 0.36.0
Emit stream status messages

## 0.35.4
low-code: remove now_local() macro because it's too unpredictable

## 0.35.3
low-code: alias stream_interval and stream_partition to stream_slice in jinja context

## 0.35.2
Connector builder scrubs secrets from raw request and response

## 0.35.1
low-code: Add title, description, and examples for all fields in the manifest schema

## 0.35.0
low-code: simplify session token authenticator interface

## 0.34.3
low-code: fix typo in ManifestDeclarativeSource

## 0.34.2
Emit slice log messages when running the connector builder

## 0.34.1
set slice and pages limit when reading from the connector builder module

## 0.34.0
Low-Code CDK: Enable use of SingleUseRefreshTokenAuthenticator

## 0.33.2
low-code: fix duplicate stream slicer update

## 0.33.1
Low-Code CDK: make RecordFilter.filter_records as generator

## 0.33.0
Enable oauth flow for low-code connectors

## 0.32.0
Remove unexpected error swallowing on abstract source's check method

## 0.31.1
connector builder: send stacktrace when error on read

## 0.31.0
Add connector builder module for handling Connector Builder server requests

## 0.30.4
CDK's read command handler supports Connector Builder list_streams requests

## 0.30.3
Fix reset pagination issue on test reads

## 0.30.2
* Low-code CDK: Override refresh_access_token logic DeclarativeOAuthAuthenticator

## 0.30.1
Releasing using the new release flow. No change to the CDK per se

## 0.30.0
OAuth: retry refresh access token requests

## 0.29.3
Low-Code CDK: duration macro added

## 0.29.2
support python3.8

## 0.29.1
Publishing Docker image for source-declarative-manifest

## 0.29.0
**Breaking changes: We have promoted the low-code CDK to Beta. This release contains a number of breaking changes intended to improve the overall usability of the language by reorganizing certain concepts, renaming, reducing some field duplication, and removal of fields that are seldom used.**

The changes are: 
* Deprecated the concept of Stream Slicers in favor of two individual concepts: Incremental Syncs, and Partition Routers: 
  * Stream will define an `incremental_sync` field which is responsible for defining how the connector should support incremental syncs using a cursor field. `DatetimeStreamSlicer` has been renamed to `DatetimeBasedCursor` and can be used for this field.
  * `Retriever`s will now define a `partition_router` field. The remaining slicers are now called `SubstreamPartitionRouter` and `ListPartitionRouter`, both of which can be used here as they already have been.
  * The `CartesianProductStreamSlicer` because `partition_router` can accept a list of values and will generate that same cartesian product by default.
* `$options` have been renamed to `$parameters`
* Changed the notation for component references to the JSON schema notation (`$ref: "#/definitions/requester"`)
* `DefaultPaginator` no longer has a `url_base` field. Moving forward, paginators will derive the `url_base` from the `HttpRequester`. There are some unique cases for connectors that implement a custom `Retriever`.
* `primary_key` and `name` no longer need to be defined on `Retriever`s or `Requester`s. They will be derived from the stream’s definition
* Streams no longer define a `stream_cursor_field` and will derive it from the `incremental_sync` component. `checkpoint_interval` has also been deprecated
* DpathExtractor `field_pointer` has been renamed to `field_path`
* `RequestOption` can no longer be used with with `inject_into` set to `path`. There is now a dedicated `RequestPath` component moving forward.

## 0.28.1
Low-Code CDK: fix signature _parse_records_and_emit_request_and_responses

## 0.28.0
Low-Code: improve day_delta macro and MinMaxDatetime component

## 0.27.0
Make HttpAvailabilityStrategy default for HttpStreams

## 0.26.0
Low-Code CDK: make DatetimeStreamSlicer.step as InterpolatedString

## 0.25.2
Low-Code: SubstreamSlicer.parent_key - dpath support added

## 0.25.1
Fix issue when trying to log stream slices that are non-JSON-serializable

## 0.25.0
Use dpath.util.values method to parse response with nested lists

## 0.24.0
Use dpath.util.values method to parse response with nested lists

## 0.23.0
Limiting the number of HTTP requests during a test read

## 0.22.0
Surface the resolved manifest in the CDK

## 0.21.0
Add AvailabilityStrategy concept and use check_availability within CheckStream

## 0.20.2
Add missing package in previous patch release

## 0.20.1
Handle edge cases for CheckStream - checking connection to empty stream, and checking connection to substream with no parent records

## 0.20.0
Low-Code: Refactor low-code to use Pydantic model based manifest parsing and component creation

## 0.19.1
Low-code: Make documentation_url in the Spec be optional

## 0.19.0
Low-Code: Handle forward references in manifest

## 0.18.1
Allow for CustomRequester to be defined within declarative manifests

## 0.18.0
Adding `cursor_granularity` to the declarative API of DatetimeStreamSlicer

## 0.17.0
Add utility class to infer schemas from real records

## 0.16.3
Do not eagerly refresh access token in `SingleUseRefreshTokenOauth2Authenticator` [#20923](https://github.com/airbytehq/airbyte/pull/20923)

## 0.16.2
Fix the naming of OAuthAuthenticator

## 0.16.1
Include declarative_component_schema.yaml in the publish to PyPi

## 0.16.0
Start validating low-code manifests using the declarative_component_schema.yaml file

## 0.15.0
Reverts additions from versions 0.13.0 and 0.13.3.

## 0.14.0
Low-code: Add token_expiry_date_format to OAuth Authenticator. Resolve ref schema

## 0.13.3
Fixed `StopIteration` exception for empty streams while `check_availability` runs.

## 0.13.2
Low-code: Enable low-code CDK users to specify schema inline in the manifest

## 0.13.1
Low-code: Add `SessionTokenAuthenticator`

## 0.13.0
Add `Stream.check_availability` and `Stream.AvailabilityStrategy`. Make `HttpAvailabilityStrategy` the default `HttpStream.AvailabilityStrategy`.

## 0.12.4
Lookback window should applied when a state is supplied as well

## 0.12.3
Low-code: Finally, make `OffsetIncrement.page_size` interpolated string or int

## 0.12.2
Revert breaking change on `read_config` while keeping the improvement on the error message

## 0.12.0
Improve error readability when reading JSON config files

## 0.11.3
Low-code: Log response error message on failure

## 0.11.2
Low-code: Include the HTTP method used by the request in logging output of the `airbyte-cdk`

## 0.11.1
Low-code: Fix the component manifest schema to and validate check instead of checker

## 0.11.0
Declare a new authenticator `SingleUseRefreshTokenOauth2Authenticator` that can perform connector configuration mutation and emit `AirbyteControlMessage.ConnectorConfig`.

## 0.10.0
Low-code: Add `start_from_page` option to a PageIncrement class

## 0.9.5
Low-code: Add jinja macro `format_datetime`

## 0.9.4
Low-code: Fix reference resolution for connector builder

## 0.9.3
Low-code: Avoid duplicate HTTP query in `simple_retriever`

## 0.9.2
Low-code: Make `default_paginator.page_token_option` optional

## 0.9.1
Low-code: Fix filtering vars in `InterpolatedRequestInputProvider.eval_request_inputs`

## 0.9.0
Low-code: Allow `grant_type` to be specified for OAuthAuthenticator

## 0.8.1
Low-code: Don't update cursor for non-record messages and fix default loader for connector builder manifests

## 0.8.0
Low-code: Allow for request and response to be emitted as log messages

## 0.7.1
Low-code: Decouple yaml manifest parsing from the declarative source implementation

## 0.7.0
Low-code: Allow connector specifications to be defined in the manifest

## 0.6.0
Low-code: Add support for monthly and yearly incremental updates for `DatetimeStreamSlicer`

## 0.5.4
Low-code: Get response.json in a safe way

## 0.5.3
Low-code: Replace EmptySchemaLoader with DefaultSchemaLoader to retain backwards compatibility
Low-code: Evaluate backoff strategies at runtime

## 0.5.2
Low-code: Allow for read even when schemas are not defined for a connector yet

## 0.4.2
Low-code: Fix off by one error with the stream slicers

## 0.4.1
Low-code: Fix a few bugs with the stream slicers

## 0.4.0
Low-code: Add support for custom error messages on error response filters

## 0.3.0
Publish python typehints via `py.typed` file. 

## 0.2.3
- Propagate options to InterpolatedRequestInputProvider

## 0.2.2
- Report config validation errors as failed connection status during `check`.
- Report config validation errors as `config_error` failure type.

## 0.2.1

- Low-code: Always convert stream slices output to an iterator

## 0.2.0

- Replace caching method: VCR.py -> requests-cache with SQLite backend

## 0.1.104

- Protocol change: `supported_sync_modes` is now a required properties on AirbyteStream. [#15591](https://github.com/airbytehq/airbyte/pull/15591)

## 0.1.103

- Low-code: added hash filter to jinja template

## 0.1.102

- Low-code: Fix check for streams that do not define a stream slicer

## 0.1.101

- Low-code: $options do not overwrite parameters that are already set

## 0.1.100

- Low-code: Pass stream_slice to read_records when reading from CheckStream

## 0.1.99

- Low-code: Fix default stream schema loader

## 0.1.98

- Low-code: Expose WaitUntilTimeFromHeader strategy and WaitTimeFromHeader as component type

## 0.1.97

- Revert 0.1.96

## 0.1.96

- Improve error for returning non-iterable from connectors parse_response

## 0.1.95

- Low-code: Expose PageIncrement strategy as component type

## 0.1.94

- Low-code: Stream schema loader has a default value and can be omitted

## 0.1.93

- Low-code: Standardize slashes in url_base and path

## 0.1.92

- Low-code: Properly propagate $options to array items
- Low-code: Log request and response when running check operation in debug mode

## 0.1.91

- Low-code: Rename LimitPaginator to DefaultPaginator and move page_size field to PaginationStrategy

## 0.1.90

- Fix error when TypeTransformer tries to warn about invalid transformations in arrays

## 0.1.89

- Fix: properly emit state when a stream has empty slices, provided by an iterator

## 0.1.88

- Bugfix: Evaluate `response.text` only in debug mode

## 0.1.87

- During incremental syncs allow for streams to emit state messages in the per-stream format

## 0.1.86

- TypeTransformer now converts simple types to array of simple types
- TypeTransformer make warning message more informative

## 0.1.85

- Make TypeTransformer more robust to incorrect incoming records

## 0.1.84

- Emit legacy format when state is unspecified for read override connectors

## 0.1.83

- Fix per-stream to send legacy format for connectors that override read

## 0.1.82

- Freeze dataclasses-jsonschema to 2.15.1

## 0.1.81

- Fix regression in `_checkpoint_state` arg

## Unreleased

- Update Airbyte Protocol model to support protocol_version

## 0.1.80

- Add NoAuth to declarative registry and auth parse bug fix

## 0.1.79

- Fix yaml schema parsing when running from docker container

## 0.1.78

- Fix yaml config parsing when running from docker container

## 0.1.77

- Add schema validation for declarative YAML connector configs

## 0.1.76

- Bugfix: Correctly set parent slice stream for sub-resource streams

## 0.1.75

- Improve `filter_secrets` skip empty secret

## 0.1.74

- Replace JelloRecordExtractor with DpathRecordExtractor

## 0.1.73

- Bugfix: Fix bug in DatetimeStreamSlicer's parsing method

## 0.1.72

- Bugfix: Fix bug in DatetimeStreamSlicer's format method

## 0.1.71

- Refactor declarative package to dataclasses
- Bugfix: Requester header always converted to string
- Bugfix: Reset paginator state between stream slices
- Bugfix: Record selector handles single records

## 0.1.70

- Bugfix: DatetimeStreamSlicer cast interpolated result to string before converting to datetime
- Bugfix: Set stream slicer's request options in SimpleRetriever

## 0.1.69

- AbstractSource emits a state message when reading incremental even if there were no stream slices to process.

## 0.1.68

- Replace parse-time string interpolation with run-time interpolation in YAML-based sources

## 0.1.67

- Add support declarative token authenticator.

## 0.1.66

- Call init_uncaught_exception_handler from AirbyteEntrypoint.__init__ and Destination.run_cmd
- Add the ability to remove & add records in YAML-based sources

## 0.1.65

- Allow for detailed debug messages to be enabled using the --debug command.

## 0.1.64

- Add support for configurable oauth request payload and declarative oauth authenticator.

## 0.1.63

- Define `namespace` property on the `Stream` class inside `core.py`.

## 0.1.62

Bugfix: Correctly obfuscate nested secrets and secrets specified inside oneOf blocks inside the connector's spec.

## 0.1.61

- Remove legacy sentry code

## 0.1.60

- Add `requests.exceptions.ChunkedEncodingError` to transient errors so it could be retried

## 0.1.59

- Add `Stream.get_error_display_message()` to retrieve user-friendly messages from exceptions encountered while reading streams.
- Add default error error message retrieval logic for `HTTPStream`s following common API patterns.

## 0.1.58

`TypeTransformer.default_convert` catch `TypeError`

## 0.1.57

Update protocol models to support per-stream state: [#12829](https://github.com/airbytehq/airbyte/pull/12829).

## 0.1.56

- Update protocol models to include `AirbyteTraceMessage`
- Emit an `AirbyteTraceMessage` on uncaught exceptions
- Add `AirbyteTracedException`

## 0.1.55

Add support for reading the spec from a YAML file (`spec.yaml`)

## 0.1.54

- Add ability to import `IncrementalMixin` from `airbyte_cdk.sources.streams`.
- Bumped minimum supported Python version to 3.9.

## 0.1.53

Remove a false positive error logging during the send process.

## 0.1.52

Fix BaseBackoffException constructor

## 0.1.50

Improve logging for Error handling during send process.

## 0.1.49

Add support for streams with explicit state attribute.

## 0.1.48

Fix type annotations.

## 0.1.47

Fix typing errors.

## 0.1.45

Integrate Sentry for performance and errors tracking.

## 0.1.44

Log http response status code and its content.

## 0.1.43

Fix logging of unhandled exceptions: print stacktrace.

## 0.1.42

Add base pydantic model for connector config and schemas.

## 0.1.41

Fix build error

## 0.1.40

Filter airbyte_secrets values at logger and other logging refactorings.

## 0.1.39

Add `__init__.py` to mark the directory `airbyte_cdk/utils` as a package.

## 0.1.38

Improve URL-creation in CDK. Changed to using `urllib.parse.urljoin()`.

## 0.1.37

Fix `emitted_at` from `seconds * 1000` to correct milliseconds.

## 0.1.36

Fix broken logger in streams: add logger inheritance for streams from `airbyte`.

## 0.1.35

Fix false warnings on record transform.

## 0.1.34

Fix logging inside source and streams

## 0.1.33

Resolve $ref fields for discover json schema.

## 0.1.32

- Added Sphinx docs `airbyte-cdk/python/reference_docs` module.
- Added module documents at `airbyte-cdk/python/sphinx-docs.md`.
- Added Read the Docs publishing configuration at `.readthedocs.yaml`.

## 0.1.31

Transforming Python log levels to Airbyte protocol log levels

## 0.1.30

Updated OAuth2Specification.rootObject type in airbyte_protocol to allow string or int

## 0.1.29

Fix import logger error

## 0.1.28

Added `check_config_against_spec` parameter to `Connector` abstract class
to allow skipping validating the input config against the spec for non-`check` calls

## 0.1.27

Improving unit test for logger

## 0.1.26

Use python standard logging instead of custom class

## 0.1.25

Modified `OAuth2Specification` model, added new fields: `rootObject` and `oauthFlowOutputParameters`

## 0.1.24

Added Transform class to use for mutating record value types so they adhere to jsonschema definition.

## 0.1.23

Added the ability to use caching for efficient synchronization of nested streams.

## 0.1.22

Allow passing custom headers to request in `OAuth2Authenticator.refresh_access_token()`: https://github.com/airbytehq/airbyte/pull/6219

## 0.1.21

Resolve nested schema references and move external references to single schema definitions.

## 0.1.20

- Allow using `requests.auth.AuthBase` as authenticators instead of custom CDK authenticators.
- Implement Oauth2Authenticator, MultipleTokenAuthenticator and TokenAuthenticator authenticators.
- Add support for both legacy and requests native authenticator to HttpStream class.

## 0.1.19

No longer prints full config files on validation error to prevent exposing secrets to log file: https://github.com/airbytehq/airbyte/pull/5879

## 0.1.18

Fix incremental stream not saved state when internal limit config set.

## 0.1.17

Fix mismatching between number of records actually read and number of records in logs by 1: https://github.com/airbytehq/airbyte/pull/5767

## 0.1.16

Update generated AirbyteProtocol models to contain [Oauth changes](https://github.com/airbytehq/airbyte/pull/5776).

## 0.1.15

Add \_limit and \_page_size as internal config parameters for SAT

## 0.1.14

If the input config file does not comply with spec schema, raise an exception instead of `system.exit`.

## 0.1.13

Fix defect with user defined backoff time retry attempts, number of retries logic fixed

## 0.1.12

Add raise_on_http_errors, max_retries, retry_factor properties to be able to ignore http status errors and modify retry time in HTTP stream

## 0.1.11

Add checking specified config againt spec for read, write, check and discover commands

## 0.1.10

Add `MultipleTokenAuthenticator` class to allow cycling through a list of API tokens when making HTTP requests

## 0.1.8

Allow to fetch primary key info from singer catalog

## 0.1.7

Allow to use non-JSON payloads in request body for http source

## 0.1.6

Add abstraction for creating destinations.

Fix logging of the initial state.

## 0.1.5

Allow specifying keyword arguments to be sent on a request made by an HTTP stream: https://github.com/airbytehq/airbyte/pull/4493

## 0.1.4

Allow to use Python 3.7.0: https://github.com/airbytehq/airbyte/pull/3566

## 0.1.2

Fix an issue that caused infinite pagination: https://github.com/airbytehq/airbyte/pull/3366

## 0.1.1

Initial Release<|MERGE_RESOLUTION|>--- conflicted
+++ resolved
@@ -1,11 +1,8 @@
 # Changelog
 
-<<<<<<< HEAD
-=======
 ## 0.57.7
 File CDK: Support raw txt file
 
->>>>>>> 4feef2e5
 ## 0.57.6
 Adding more tooling to cover source-stripe events stream
 
