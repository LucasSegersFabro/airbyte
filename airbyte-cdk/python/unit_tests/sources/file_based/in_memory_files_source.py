--- conflicted
+++ resolved
@@ -15,13 +15,8 @@
 from airbyte_cdk.models import ConfiguredAirbyteCatalog
 from airbyte_cdk.sources.file_based.config.abstract_file_based_spec import AbstractFileBasedSpec
 from airbyte_cdk.sources.file_based.default_file_based_availability_strategy import DefaultFileBasedAvailabilityStrategy
-<<<<<<< HEAD
-from airbyte_cdk.sources.file_based.discovery_policy import AbstractDiscoveryPolicy, DefaultDiscoveryPolicy
-from airbyte_cdk.sources.file_based.file_based_source import FileBasedSource
-=======
 from airbyte_cdk.sources.file_based.discovery_policy import AbstractDiscoveryPolicy
 from airbyte_cdk.sources.file_based.file_based_source import DEFAULT_MAX_HISTORY_SIZE, FileBasedSource
->>>>>>> 8e835963
 from airbyte_cdk.sources.file_based.file_based_stream_reader import AbstractFileBasedStreamReader
 from airbyte_cdk.sources.file_based.file_types.file_type_parser import FileTypeParser
 from airbyte_cdk.sources.file_based.remote_file import RemoteFile
@@ -33,17 +28,6 @@
 class InMemoryFilesSource(FileBasedSource):
     def __init__(
             self,
-<<<<<<< HEAD
-            files: Mapping[str, Any],
-            file_type: str,
-            availability_strategy: Optional[AvailabilityStrategy],
-            discovery_policy: Optional[AbstractDiscoveryPolicy],
-            validation_policies: Mapping[str, AbstractSchemaValidationPolicy],
-            parsers: Mapping[str, FileTypeParser],
-            stream_reader: Optional[AbstractFileBasedStreamReader],
-            catalog: Optional[Mapping[str, Any]],
-            file_write_options: Mapping[str, Any],
-=======
             files,
             file_type,
             availability_strategy: AvailabilityStrategy,
@@ -54,7 +38,6 @@
             catalog: Optional[Dict[str, Any]],
             file_write_options: Dict[str, Any],
             max_history_size: int,
->>>>>>> 8e835963
     ):
         stream_reader = stream_reader or InMemoryFilesStreamReader(files=files, file_type=file_type, file_write_options=file_write_options)
         availability_strategy = availability_strategy or DefaultFileBasedAvailabilityStrategy(stream_reader)
@@ -62,12 +45,8 @@
             stream_reader,
             catalog=ConfiguredAirbyteCatalog(streams=catalog["streams"]) if catalog else None,
             availability_strategy=availability_strategy,
-<<<<<<< HEAD
-            discovery_policy=discovery_policy or DefaultDiscoveryPolicy(),
-=======
             spec_class=InMemorySpec,
             discovery_policy=discovery_policy,
->>>>>>> 8e835963
             parsers=parsers,
             validation_policies=validation_policies or DEFAULT_SCHEMA_VALIDATION_POLICIES,
             max_history_size=max_history_size or DEFAULT_MAX_HISTORY_SIZE
